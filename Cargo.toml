--- conflicted
+++ resolved
@@ -7,13 +7,8 @@
 
 [package]
 authors = ["Devon Govett <devongovett@gmail.com>"]
-<<<<<<< HEAD
 name = "lightningcss"
-version = "1.0.0-alpha.31"
-=======
-name = "parcel_css"
 version = "1.0.0-alpha.32"
->>>>>>> 4fd0b026
 description = "A CSS parser, transformer, and minifier"
 license = "MPL-2.0"
 edition = "2021"
