[workspace]
members = [
  "node",
  "selectors",
  "c",
  "derive"
]

[package]
authors = ["Devon Govett <devongovett@gmail.com>"]
name = "lightningcss"
version = "1.0.0-alpha.38"
description = "A CSS parser, transformer, and minifier"
license = "MPL-2.0"
edition = "2021"
keywords = [ "CSS", "minifier", "Parcel" ]
repository = "https://github.com/parcel-bundler/lightningcss"

[[bin]]
name = "lightningcss"
path = "src/main.rs"
required-features = ["cli"]

[lib]
name = "lightningcss"
path = "src/lib.rs"
crate-type = ["rlib"]

[features]
default = ["bundler", "grid", "nodejs"]
browserslist = ["browserslist-rs"]
bundler = ["dashmap", "rayon"]
cli = ["clap", "serde_json", "browserslist", "jemallocator"]
grid = []
<<<<<<< HEAD
serde = ["smallvec/serde", "cssparser/serde"]
visitor = ["lightningcss-derive"]
=======
nodejs = ["dep:serde"]
serde = ["dep:serde", "smallvec/serde", "cssparser/serde"]
>>>>>>> ca3e4061

[dependencies]
serde = { version = "1.0.123", features = ["derive"], optional = true }
cssparser = "0.29.1"
parcel_selectors = { version = "0.24.9", path = "./selectors" }
itertools = "0.10.1"
smallvec = { version = "1.7.0", features = ["union"] }
bitflags = "1.3.2"
parcel_sourcemap = { version = "2.1.1", features = ["json"] }
data-encoding = "2.3.2"
lazy_static = "1.4.0"
const-str = "0.3.1"
pathdiff = "0.2.1"
# CLI deps
clap = { version = "3.0.6", features = ["derive"], optional = true }
browserslist-rs = { version = "0.7.0", optional = true }
rayon = { version = "1.5.1", optional = true }
dashmap = { version = "5.0.0", optional = true }
serde_json = { version = "1.0.78", optional = true }
lightningcss-derive = { version = "1.0.0-alpha.35", path = "./derive", optional = true }

[target.'cfg(target_os = "macos")'.dependencies]
jemallocator = { version = "0.3.2", features = ["disable_initial_exec_tls"], optional = true }

[dev-dependencies]
indoc = "1.0.3"
assert_cmd = "2.0"
assert_fs = "1.0"
predicates = "2.1"
serde_json = "1"

[[test]]
name = "cli_integration_tests"
path = "tests/cli_integration_tests.rs"
required-features = ["cli"]

[profile.release]
lto = true
codegen-units = 1
panic = 'abort'<|MERGE_RESOLUTION|>--- conflicted
+++ resolved
@@ -32,13 +32,9 @@
 bundler = ["dashmap", "rayon"]
 cli = ["clap", "serde_json", "browserslist", "jemallocator"]
 grid = []
-<<<<<<< HEAD
-serde = ["smallvec/serde", "cssparser/serde"]
-visitor = ["lightningcss-derive"]
-=======
 nodejs = ["dep:serde"]
 serde = ["dep:serde", "smallvec/serde", "cssparser/serde"]
->>>>>>> ca3e4061
+visitor = ["lightningcss-derive"]
 
 [dependencies]
 serde = { version = "1.0.123", features = ["derive"], optional = true }
