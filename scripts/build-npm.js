const fs = require('fs');
const pkg = require('../package.json');

const dir = `${__dirname}/..`;
const triples = [
  'x86_64-apple-darwin',
  'x86_64-unknown-linux-gnu',
  'x86_64-pc-windows-msvc',
  'aarch64-apple-darwin',
  'aarch64-unknown-linux-gnu',
  'armv7-unknown-linux-gnueabihf',
  'aarch64-unknown-linux-musl',
  'x86_64-unknown-linux-musl'
];
const cpuToNodeArch = {
  x86_64: 'x64',
  aarch64: 'arm64',
  i686: 'ia32',
  armv7: 'arm',
};
const sysToNodePlatform = {
  linux: 'linux',
  freebsd: 'freebsd',
  darwin: 'darwin',
  windows: 'win32',
};
const abiToNodeLibc = {
  gnu: 'glibc',
};

let optionalDependencies = {};
let cliOptionalDependencies = {};

try {
  fs.mkdirSync(dir + '/npm');
} catch (err) {}

for (let triple of triples) {
  let [cpu, , os, abi] = triple.split('-');
  cpu = cpuToNodeArch[cpu] || cpu;
  os = sysToNodePlatform[os] || os;

  let t = `${os}-${cpu}`;
  if (abi) {
    t += '-' + abi;
  }

  buildNode(triple, cpu, os, abi, t);
  buildCLI(triple, cpu, os, abi, t);
}

pkg.optionalDependencies = optionalDependencies;
fs.writeFileSync(`${dir}/package.json`, JSON.stringify(pkg, false, 2) + '\n');

let cliPkg = {...pkg};
cliPkg.name += '-cli';
cliPkg.bin = {
  'parcel-css': 'parcel_css'
};
delete cliPkg.main;
delete cliPkg.napi;
delete cliPkg.devDependencies;
delete cliPkg.targets;
delete cliPkg.types;
cliPkg.files = ['parcel_css', 'postinstall.js'];
cliPkg.optionalDependencies = cliOptionalDependencies;
cliPkg.scripts = {
  postinstall: 'node postinstall.js'
};

fs.writeFileSync(`${dir}/cli/package.json`, JSON.stringify(cliPkg, false, 2) + '\n');
fs.copyFileSync(`${dir}/README.md`, `${dir}/cli/README.md`);

function buildNode(triple, cpu, os, abi, t) {
  let name = `parcel-css.${t}.node`;

  let pkg2 = {...pkg};
  pkg2.name += '-' + t;
  pkg2.os = [os];
  pkg2.cpu = [cpu];
<<<<<<< HEAD
  if (abi && os !== "win32") {
    pkg2.libc = [abi];
=======
  if (abi) {
    pkg2.libc = [abiToNodeLibc[abi] || abi];
>>>>>>> e5106e5f
  }
  pkg2.main = name;
  pkg2.files = [name];
  delete pkg2.napi;
  delete pkg2.devDependencies;
  delete pkg2.dependencies;
  delete pkg2.optionalDependencies;
  delete pkg2.targets;
  delete pkg2.scripts;
  delete pkg2.types;

  optionalDependencies[pkg2.name] = pkg.version;
  
  try {
    fs.mkdirSync(dir + '/npm/node-' + t);
  } catch (err) {}
  fs.writeFileSync(`${dir}/npm/node-${t}/package.json`, JSON.stringify(pkg2, false, 2) + '\n');
  fs.copyFileSync(`${dir}/artifacts/bindings-${triple}/${name}`, `${dir}/npm/node-${t}/${name}`);
  fs.writeFileSync(`${dir}/npm/node-${t}/README.md`, `This is the ${triple} build of @parcel/css. See https://github.com/parcel-bundler/parcel-css for details.`);
}

function buildCLI(triple, cpu, os, abi, t) {
  let binary = os === 'win32' ? 'parcel_css.exe' : 'parcel_css';
  let pkg2 = {...pkg};
  pkg2.name += '-cli-' + t;
  pkg2.os = [os];
  pkg2.cpu = [cpu];
  pkg2.files = [binary];
<<<<<<< HEAD
  if (abi && os !== "win32") {
    pkg2.libc = [abi];
=======
  if (abi) {
    pkg2.libc = [abiToNodeLibc[abi] || abi];
>>>>>>> e5106e5f
  }
  delete pkg2.main;
  delete pkg2.napi;
  delete pkg2.devDependencies;
  delete pkg2.dependencies;
  delete pkg2.optionalDependencies;
  delete pkg2.targets;
  delete pkg2.scripts;
  delete pkg2.types;

  cliOptionalDependencies[pkg2.name] = pkg.version;
  
  try {
    fs.mkdirSync(dir + '/npm/cli-' + t);
  } catch (err) {}
  fs.writeFileSync(`${dir}/npm/cli-${t}/package.json`, JSON.stringify(pkg2, false, 2) + '\n');
  fs.copyFileSync(`${dir}/artifacts/bindings-${triple}/${binary}`, `${dir}/npm/cli-${t}/${binary}`);
  fs.chmodSync(`${dir}/npm/cli-${t}/${binary}`, 0o755); // Ensure execute bit is set.
  fs.writeFileSync(`${dir}/npm/cli-${t}/README.md`, `This is the ${triple} build of @parcel/css-cli. See https://github.com/parcel-bundler/parcel-css for details.`);
}<|MERGE_RESOLUTION|>--- conflicted
+++ resolved
@@ -78,13 +78,8 @@
   pkg2.name += '-' + t;
   pkg2.os = [os];
   pkg2.cpu = [cpu];
-<<<<<<< HEAD
   if (abi && os !== "win32") {
-    pkg2.libc = [abi];
-=======
-  if (abi) {
     pkg2.libc = [abiToNodeLibc[abi] || abi];
->>>>>>> e5106e5f
   }
   pkg2.main = name;
   pkg2.files = [name];
@@ -113,13 +108,8 @@
   pkg2.os = [os];
   pkg2.cpu = [cpu];
   pkg2.files = [binary];
-<<<<<<< HEAD
   if (abi && os !== "win32") {
-    pkg2.libc = [abi];
-=======
-  if (abi) {
     pkg2.libc = [abiToNodeLibc[abi] || abi];
->>>>>>> e5106e5f
   }
   delete pkg2.main;
   delete pkg2.napi;
