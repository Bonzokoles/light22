--- conflicted
+++ resolved
@@ -1,22 +1,11 @@
-<<<<<<< HEAD
-use crate::{values::string::CowArcStr, macros::enum_property};
-use cssparser::*;
-use parcel_selectors::{SelectorList, parser::{SelectorImpl, Selector, Combinator, Component}, attr::{AttrSelectorOperator, ParsedAttrSelectorOperation, ParsedCaseSensitivity}};
-use std::fmt;
-use std::fmt::Write;
-use crate::printer::Printer;
-use crate::traits::{Parse, ToCss};
-use crate::compat::Feature;
-=======
 use crate::compat::Feature;
 use crate::error::{ParserError, PrinterError};
 use crate::printer::Printer;
 use crate::rules::{StyleContext, ToCssWithContext};
 use crate::targets::Browsers;
-use crate::traits::ToCss;
-use crate::values::string::CowArcStr;
->>>>>>> 7bc31713
+use crate::traits::{Parse, ToCss};
 use crate::vendor_prefix::VendorPrefix;
+use crate::{macros::enum_property, values::string::CowArcStr};
 use cssparser::*;
 use parcel_selectors::{
   attr::{AttrSelectorOperator, ParsedAttrSelectorOperation, ParsedCaseSensitivity},
@@ -208,40 +197,26 @@
     name: CowRcStr<'i>,
     parser: &mut cssparser::Parser<'i, 't>,
   ) -> Result<PseudoClass<'i>, ParseError<'i, Self::Error>> {
-<<<<<<< HEAD
-      use PseudoClass::*;
-      let pseudo_class = match_ignore_ascii_case! { &name,
-        "lang" => {
-          let langs = parser.parse_comma_separated(|parser| {
-            parser.expect_ident_or_string()
-              .map(|s| s.into())
-              .map_err(|e| e.into())
-          })?;
-          Lang(langs)
-        },
-        "dir" => Dir(Direction::parse(parser)?),
-        "local" if self.css_modules => Local(Box::new(parcel_selectors::parser::Selector::parse(self, parser)?)),
-        "global" if self.css_modules => Global(Box::new(parcel_selectors::parser::Selector::parse(self, parser)?)),
-        _ => return Err(parser.new_custom_error(parcel_selectors::parser::SelectorParseErrorKind::UnexpectedIdent(name.clone()))),
-      };
-=======
     use PseudoClass::*;
     let pseudo_class = match_ignore_ascii_case! { &name,
-      "lang" => Lang(parser.expect_ident_or_string()?.as_ref().into()),
-      "dir" => Dir(parser.expect_ident_or_string()?.as_ref().into()),
+      "lang" => {
+        let langs = parser.parse_comma_separated(|parser| {
+          parser.expect_ident_or_string()
+            .map(|s| s.into())
+            .map_err(|e| e.into())
+        })?;
+        Lang(langs)
+      },
+      "dir" => Dir(Direction::parse(parser)?),
       "local" if self.css_modules => Local(Box::new(parcel_selectors::parser::Selector::parse(self, parser)?)),
       "global" if self.css_modules => Global(Box::new(parcel_selectors::parser::Selector::parse(self, parser)?)),
       _ => return Err(parser.new_custom_error(parcel_selectors::parser::SelectorParseErrorKind::UnexpectedIdent(name.clone()))),
     };
->>>>>>> 7bc31713
 
     Ok(pseudo_class)
   }
 
-  fn parse_any_prefix<'t>(
-    &self,
-    name: &str
-  ) -> Option<VendorPrefix> {
+  fn parse_any_prefix<'t>(&self, name: &str) -> Option<VendorPrefix> {
     match_ignore_ascii_case! { &name,
       "-webkit-any" => Some(VendorPrefix::WebKit),
       "-moz-any" => Some(VendorPrefix::Moz),
@@ -445,30 +420,6 @@
 }
 
 impl<'a, 'i> ToCssWithContext<'a, 'i> for PseudoClass<'i> {
-<<<<<<< HEAD
-  fn to_css_with_context<W>(&self, dest: &mut Printer<W>, context: Option<&StyleContext<'a, 'i>>) -> Result<(), PrinterError> where W: fmt::Write {
-      use PseudoClass::*;
-      match &self {
-        Lang(lang) => {
-          dest.write_str(":lang(")?;
-          let mut first = true;
-          for lang in lang {
-            if first {
-              first = false;
-            } else {
-              dest.delim(',', false)?;
-            }
-            serialize_identifier(lang, dest)?;
-          }
-          return dest.write_str(")");
-        }
-        Dir(dir) => {
-          dest.write_str(":dir(")?;
-          dir.to_css(dest)?;
-          return dest.write_str(")");
-        }
-        _ => {}
-=======
   fn to_css_with_context<W>(
     &self,
     dest: &mut Printer<W>,
@@ -481,13 +432,20 @@
     match &self {
       Lang(lang) => {
         dest.write_str(":lang(")?;
-        serialize_identifier(lang, dest)?;
+        let mut first = true;
+        for lang in lang {
+          if first {
+            first = false;
+          } else {
+            dest.delim(',', false)?;
+          }
+          serialize_identifier(lang, dest)?;
+        }
         return dest.write_str(")");
->>>>>>> 7bc31713
       }
       Dir(dir) => {
         dest.write_str(":dir(")?;
-        serialize_identifier(dir, dest)?;
+        dir.to_css(dest)?;
         return dest.write_str(")");
       }
       _ => {}
@@ -1109,13 +1067,8 @@
           parcel_selectors::attr::ParsedCaseSensitivity::ExplicitCaseSensitive => dest.write_str(" s")?,
         }
         dest.write_char(']')
-<<<<<<< HEAD
-      },
+      }
       Is(ref list) | Where(ref list) | Negation(ref list) | Any(_, ref list) => {
-=======
-      }
-      Is(ref list) | Where(ref list) | Negation(ref list) => {
->>>>>>> 7bc31713
         match *self {
           Where(..) => dest.write_str(":where(")?,
           Is(..) => {
@@ -1127,7 +1080,7 @@
             } else {
               dest.write_str(":is(")?;
             }
-          },
+          }
           Negation(..) => return serialize_negation(list.iter(), dest, context),
           Any(ref prefix, ..) => {
             dest.write_char(':')?;
@@ -1479,9 +1432,9 @@
     for component in selector.iter() {
       let p = match component {
         // Return none rather than empty for these so that we call downlevel_selectors.
-        Component::NonTSPseudoClass(PseudoClass::Lang(..)) |
-        Component::NonTSPseudoClass(PseudoClass::Dir(..)) |
-        Component::Is(..) => VendorPrefix::None,
+        Component::NonTSPseudoClass(PseudoClass::Lang(..))
+        | Component::NonTSPseudoClass(PseudoClass::Dir(..))
+        | Component::Is(..) => VendorPrefix::None,
         Component::NonTSPseudoClass(pc) => pc.get_prefix(),
         Component::PseudoElement(pe) => pe.get_prefix(),
         _ => VendorPrefix::empty(),
@@ -1500,20 +1453,10 @@
   prefix
 }
 
-<<<<<<< HEAD
-const RTL_LANGS: &[&str] = &["ae", "ar", "arc", "bcc", "bqi", "ckb", "dv", "fa", "glk", "he", "ku", "mzn", "nqo", "pnb", "ps", "sd", "ug", "ur", "yi"];
-=======
-/// Returns the necessary vendor prefixes for a given selector list to meet the provided browser targets.
-pub fn get_necessary_prefixes(selectors: &SelectorList<Selectors>, targets: Browsers) -> VendorPrefix {
-  let mut necessary_prefixes = VendorPrefix::empty();
-  for selector in &selectors.0 {
-    for component in selector.iter() {
-      let prefixes = match component {
-        Component::NonTSPseudoClass(pc) => pc.get_necessary_prefixes(targets),
-        Component::PseudoElement(pe) => pe.get_necessary_prefixes(targets),
-        _ => VendorPrefix::empty(),
-      };
->>>>>>> 7bc31713
+const RTL_LANGS: &[&str] = &[
+  "ae", "ar", "arc", "bcc", "bqi", "ckb", "dv", "fa", "glk", "he", "ku", "mzn", "nqo", "pnb", "ps", "sd", "ug",
+  "ur", "yi",
+];
 
 /// Downlevels the given selectors to be compatible with the given browser targets.
 /// Returns the necessary vendor prefixes.
@@ -1550,30 +1493,29 @@
             VendorPrefix::empty()
           }
         }
-        _ => pc.get_necessary_prefixes(targets)
-      }
-    },
+        _ => pc.get_necessary_prefixes(targets),
+      }
+    }
     Component::PseudoElement(pe) => pe.get_necessary_prefixes(targets),
     Component::Is(ref selectors) => {
       // Convert :is to :-webkit-any/:-moz-any if needed.
       // All selectors must be simple, no combinators are supported.
-      if !Feature::CssMatchesPseudo.is_compatible(targets) && selectors.iter().all(|selector| !selector.has_combinator()) {
+      if !Feature::CssMatchesPseudo.is_compatible(targets)
+        && selectors.iter().all(|selector| !selector.has_combinator())
+      {
         crate::prefixes::Feature::AnyPseudo.prefixes_for(targets)
       } else {
         VendorPrefix::empty()
       }
     }
-    _ => VendorPrefix::empty()
+    _ => VendorPrefix::empty(),
   }
 }
 
 fn lang_list_to_selectors<'i>(langs: &Vec<CowArcStr<'i>>) -> Box<[Selector<'i, Selectors>]> {
-  langs.iter()
-    .map(|lang| {
-      Selector::from_vec2(vec![
-        Component::NonTSPseudoClass(PseudoClass::Lang(vec![lang.clone()]))
-      ])
-    })
+  langs
+    .iter()
+    .map(|lang| Selector::from_vec2(vec![Component::NonTSPseudoClass(PseudoClass::Lang(vec![lang.clone()]))]))
     .collect::<Vec<Selector<Selectors>>>()
     .into_boxed_slice()
 }
@@ -1585,9 +1527,7 @@
   if Feature::LangList.is_compatible(targets) {
     let c = Component::NonTSPseudoClass(PseudoClass::Lang(langs));
     if dir == Direction::Ltr {
-      Component::Negation(vec![
-        Selector::from_vec2(vec![c])
-      ].into_boxed_slice())
+      Component::Negation(vec![Selector::from_vec2(vec![c])].into_boxed_slice())
     } else {
       c
     }
@@ -1601,17 +1541,12 @@
 }
 
 /// Determines whether a selector list contains only unused selectors.
-<<<<<<< HEAD
 /// A selector is considered unused if it contains a class or id component that exists in the set of unused symbols.
-pub fn is_unused(selectors: &mut std::slice::Iter<Selector<Selectors>>, unused_symbols: &HashSet<String>, parent_is_unused: bool) -> bool {
-=======
-/// A selector is considered unused if it contains a class or id component that exists in the set of unsed symbols.
 pub fn is_unused(
   selectors: &mut std::slice::Iter<Selector<Selectors>>,
   unused_symbols: &HashSet<String>,
   parent_is_unused: bool,
 ) -> bool {
->>>>>>> 7bc31713
   if unused_symbols.is_empty() {
     return false;
   }
