<<<<<<< HEAD
use crate::{values::string::CowArcStr, parser::DefaultAtRule};
use cssparser::*;
use parcel_selectors::{SelectorList, parser::{SelectorImpl, Selector, Combinator, Component}, attr::{AttrSelectorOperator, ParsedAttrSelectorOperation, ParsedCaseSensitivity}};
use std::fmt;
use std::fmt::Write;
use crate::printer::Printer;
use crate::traits::ToCss;
=======
>>>>>>> 6dc3ca07
use crate::compat::Feature;
use crate::error::{ParserError, PrinterError};
use crate::printer::Printer;
use crate::properties::custom::TokenList;
use crate::rules::{StyleContext, ToCssWithContext};
use crate::stylesheet::{ParserOptions, PrinterOptions};
use crate::targets::Browsers;
use crate::traits::{Parse, ToCss};
use crate::vendor_prefix::VendorPrefix;
use crate::{macros::enum_property, values::string::CowArcStr};
use cssparser::*;
use parcel_selectors::parser::SelectorParseErrorKind;
use parcel_selectors::{
  attr::{AttrSelectorOperator, ParsedAttrSelectorOperation, ParsedCaseSensitivity},
  parser::{Combinator, Component, Selector, SelectorImpl},
  SelectorList,
};
use std::collections::HashMap;
use std::collections::HashSet;
use std::fmt;
use std::fmt::Write;

#[derive(Debug, Clone, PartialEq, Eq)]
pub struct Selectors;

#[derive(Debug, Clone, PartialEq, Eq, Default)]
pub struct SelectorString<'a>(pub CowArcStr<'a>);

impl<'a> std::convert::From<CowRcStr<'a>> for SelectorString<'a> {
  fn from(s: CowRcStr<'a>) -> SelectorString<'a> {
    SelectorString(s.into())
  }
}

impl<'a> cssparser::ToCss for SelectorString<'a> {
  fn to_css<W>(&self, dest: &mut W) -> std::fmt::Result
  where
    W: std::fmt::Write,
  {
    write!(CssStringWriter::new(dest), "{}", &self.0)
  }
}

impl<'a> SelectorString<'a> {
  pub fn write_identifier<W>(&self, dest: &mut W) -> Result<(), PrinterError>
  where
    W: fmt::Write,
  {
    serialize_identifier(&self.0, dest)?;
    Ok(())
  }
}

#[derive(Debug, Clone, PartialEq, Eq, Default, Hash)]
pub struct SelectorIdent<'i>(pub CowArcStr<'i>);

impl<'a> std::convert::From<CowRcStr<'a>> for SelectorIdent<'a> {
  fn from(s: CowRcStr<'a>) -> SelectorIdent {
    SelectorIdent(s.into())
  }
}

impl<'i> cssparser::ToCss for SelectorIdent<'i> {
  fn to_css<W>(&self, dest: &mut W) -> std::fmt::Result
  where
    W: std::fmt::Write,
  {
    serialize_identifier(&self.0, dest)
  }
}

impl<'i> SelectorImpl<'i> for Selectors {
  type AttrValue = SelectorString<'i>;
  type Identifier = SelectorIdent<'i>;
  type LocalName = SelectorIdent<'i>;
  type NamespacePrefix = SelectorIdent<'i>;
  type NamespaceUrl = SelectorIdent<'i>;
  type BorrowedNamespaceUrl = SelectorIdent<'i>;
  type BorrowedLocalName = SelectorIdent<'i>;

  type NonTSPseudoClass = PseudoClass<'i>;
  type PseudoElement = PseudoElement<'i>;
  type VendorPrefix = VendorPrefix;

  type ExtraMatchingData = ();

  fn to_css<W: fmt::Write>(selectors: &SelectorList<'i, Self>, dest: &mut W) -> std::fmt::Result {
<<<<<<< HEAD
    let mut printer = Printer::new(dest, None, false, None);
    serialize_selector_list::<_, _, DefaultAtRule>(selectors.0.iter(), &mut printer, None).map_err(|_| std::fmt::Error)
=======
    let mut printer = Printer::new(dest, PrinterOptions::default());
    serialize_selector_list(selectors.0.iter(), &mut printer, None, false).map_err(|_| std::fmt::Error)
>>>>>>> 6dc3ca07
  }
}

pub struct SelectorParser<'a, 'o, 'i> {
  pub default_namespace: &'a Option<CowArcStr<'i>>,
  pub namespace_prefixes: &'a HashMap<CowArcStr<'i>, CowArcStr<'i>>,
  pub is_nesting_allowed: bool,
  pub options: &'a ParserOptions<'o, 'i>,
}

impl<'a, 'o, 'i> parcel_selectors::parser::Parser<'i> for SelectorParser<'a, 'o, 'i> {
  type Impl = Selectors;
  type Error = ParserError<'i>;

  fn parse_non_ts_pseudo_class(
    &self,
    loc: SourceLocation,
    name: CowRcStr<'i>,
  ) -> Result<PseudoClass<'i>, ParseError<'i, Self::Error>> {
    use PseudoClass::*;
    let pseudo_class = match_ignore_ascii_case! { &name,
      // https://drafts.csswg.org/selectors-4/#useraction-pseudos
      "hover" => Hover,
      "active" => Active,
      "focus" => Focus,
      "focus-visible" => FocusVisible,
      "focus-within" => FocusWithin,

      // https://drafts.csswg.org/selectors-4/#time-pseudos
      "current" => Current,
      "past" => Past,
      "future" => Future,

      // https://drafts.csswg.org/selectors-4/#resource-pseudos
      "playing" => Playing,
      "paused" => Paused,
      "seeking" => Seeking,
      "buffering" => Buffering,
      "stalled" => Stalled,
      "muted" => Muted,
      "volume-locked" => VolumeLocked,

      // https://fullscreen.spec.whatwg.org/#:fullscreen-pseudo-class
      "fullscreen" => Fullscreen(VendorPrefix::None),
      "-webkit-full-screen" => Fullscreen(VendorPrefix::WebKit),
      "-moz-full-screen" => Fullscreen(VendorPrefix::Moz),
      "-ms-fullscreen" => Fullscreen(VendorPrefix::Ms),

      // https://drafts.csswg.org/selectors-4/#the-defined-pseudo
      "defined" => Defined,

      // https://drafts.csswg.org/selectors-4/#location
      "any-link" => AnyLink(VendorPrefix::None),
      "-webkit-any-link" => AnyLink(VendorPrefix::WebKit),
      "-moz-any-link" => AnyLink(VendorPrefix::Moz),
      "link" => Link,
      "local-link" => LocalLink,
      "target" => Target,
      "target-within" => TargetWithin,
      "visited" => Visited,

      // https://drafts.csswg.org/selectors-4/#input-pseudos
      "enabled" => Enabled,
      "disabled" => Disabled,
      "read-only" => ReadOnly(VendorPrefix::None),
      "-moz-read-only" => ReadOnly(VendorPrefix::Moz),
      "read-write" => ReadWrite(VendorPrefix::None),
      "-moz-read-write" => ReadWrite(VendorPrefix::Moz),
      "placeholder-shown" => PlaceholderShown(VendorPrefix::None),
      "-moz-placeholder-shown" => PlaceholderShown(VendorPrefix::Moz),
      "-ms-placeholder-shown" => PlaceholderShown(VendorPrefix::Ms),
      "default" => Default,
      "checked" => Checked,
      "indeterminate" => Indeterminate,
      "blank" => Blank,
      "valid" => Valid,
      "invalid" => Invalid,
      "in-range" => InRange,
      "out-of-range" => OutOfRange,
      "required" => Required,
      "optional" => Optional,
      "user-valid" => UserValid,
      "user-invalid" => UserInvalid,

      // https://html.spec.whatwg.org/multipage/semantics-other.html#selector-autofill
      "autofill" => Autofill(VendorPrefix::None),
      "-webkit-autofill" => Autofill(VendorPrefix::WebKit),
      "-o-autofill" => Autofill(VendorPrefix::O),

      // https://webkit.org/blog/363/styling-scrollbars/
      "horizontal" => WebKitScrollbar(WebKitScrollbarPseudoClass::Horizontal),
      "vertical" => WebKitScrollbar(WebKitScrollbarPseudoClass::Vertical),
      "decrement" => WebKitScrollbar(WebKitScrollbarPseudoClass::Decrement),
      "increment" => WebKitScrollbar(WebKitScrollbarPseudoClass::Increment),
      "start" => WebKitScrollbar(WebKitScrollbarPseudoClass::Start),
      "end" => WebKitScrollbar(WebKitScrollbarPseudoClass::End),
      "double-button" => WebKitScrollbar(WebKitScrollbarPseudoClass::DoubleButton),
      "single-button" => WebKitScrollbar(WebKitScrollbarPseudoClass::SingleButton),
      "no-button" => WebKitScrollbar(WebKitScrollbarPseudoClass::NoButton),
      "corner-present" => WebKitScrollbar(WebKitScrollbarPseudoClass::CornerPresent),
      "window-inactive" => WebKitScrollbar(WebKitScrollbarPseudoClass::WindowInactive),

      _ => {
        if !name.starts_with('-') {
          self.options.warn(loc.new_custom_error(SelectorParseErrorKind::UnsupportedPseudoClassOrElement(name.clone())));
        }
        Custom(name.into())
      }
    };

    Ok(pseudo_class)
  }

  fn parse_non_ts_functional_pseudo_class<'t>(
    &self,
    name: CowRcStr<'i>,
    parser: &mut cssparser::Parser<'i, 't>,
  ) -> Result<PseudoClass<'i>, ParseError<'i, Self::Error>> {
    use PseudoClass::*;
    let pseudo_class = match_ignore_ascii_case! { &name,
      "lang" => {
        let langs = parser.parse_comma_separated(|parser| {
          parser.expect_ident_or_string()
            .map(|s| s.into())
            .map_err(|e| e.into())
        })?;
        Lang(langs)
      },
      "dir" => Dir(Direction::parse(parser)?),
      "local" if self.options.css_modules.is_some() => Local(Box::new(parcel_selectors::parser::Selector::parse(self, parser)?)),
      "global" if self.options.css_modules.is_some() => Global(Box::new(parcel_selectors::parser::Selector::parse(self, parser)?)),
      _ => {
        if !name.starts_with('-') {
          self.options.warn(parser.new_custom_error(SelectorParseErrorKind::UnsupportedPseudoClassOrElement(name.clone())));
        }
        CustomFunction(name.into(), TokenList::parse(parser, &self.options, 0)?)
      },
    };

    Ok(pseudo_class)
  }

  fn parse_any_prefix<'t>(&self, name: &str) -> Option<VendorPrefix> {
    match_ignore_ascii_case! { &name,
      "-webkit-any" => Some(VendorPrefix::WebKit),
      "-moz-any" => Some(VendorPrefix::Moz),
      _ => None
    }
  }

  fn parse_pseudo_element(
    &self,
    loc: SourceLocation,
    name: CowRcStr<'i>,
  ) -> Result<PseudoElement<'i>, ParseError<'i, Self::Error>> {
    use PseudoElement::*;
    let pseudo_element = match_ignore_ascii_case! { &name,
      "before" => Before,
      "after" => After,
      "first-line" => FirstLine,
      "first-letter" => FirstLetter,
      "cue" => Cue,
      "cue-region" => CueRegion,
      "selection" => Selection(VendorPrefix::None),
      "-moz-selection" => Selection(VendorPrefix::Moz),
      "placeholder" => Placeholder(VendorPrefix::None),
      "-webkit-input-placeholder" => Placeholder(VendorPrefix::WebKit),
      "-moz-placeholder" => Placeholder(VendorPrefix::Moz),
      "-ms-input-placeholder" => Placeholder(VendorPrefix::Moz),
      "marker" => Marker,
      "backdrop" => Backdrop(VendorPrefix::None),
      "-webkit-backdrop" => Backdrop(VendorPrefix::WebKit),
      "file-selector-button" => FileSelectorButton(VendorPrefix::None),
      "-webkit-file-upload-button" => FileSelectorButton(VendorPrefix::WebKit),
      "-ms-browse" => FileSelectorButton(VendorPrefix::Ms),

      "-webkit-scrollbar" => WebKitScrollbar(WebKitScrollbarPseudoElement::Scrollbar),
      "-webkit-scrollbar-button" => WebKitScrollbar(WebKitScrollbarPseudoElement::Button),
      "-webkit-scrollbar-track" => WebKitScrollbar(WebKitScrollbarPseudoElement::Track),
      "-webkit-scrollbar-track-piece" => WebKitScrollbar(WebKitScrollbarPseudoElement::TrackPiece),
      "-webkit-scrollbar-thumb" => WebKitScrollbar(WebKitScrollbarPseudoElement::Thumb),
      "-webkit-scrollbar-corner" => WebKitScrollbar(WebKitScrollbarPseudoElement::Corner),
      "-webkit-resizer" => WebKitScrollbar(WebKitScrollbarPseudoElement::Resizer),

      _ => {
        if !name.starts_with('-') {
          self.options.warn(loc.new_custom_error(SelectorParseErrorKind::UnsupportedPseudoClassOrElement(name.clone())));
        }
        Custom(name.into())
      }
    };

    Ok(pseudo_element)
  }

  fn parse_functional_pseudo_element<'t>(
    &self,
    name: CowRcStr<'i>,
    arguments: &mut Parser<'i, 't>,
  ) -> Result<<Self::Impl as SelectorImpl<'i>>::PseudoElement, ParseError<'i, Self::Error>> {
    use PseudoElement::*;
    let pseudo_element = match_ignore_ascii_case! { &name,
      "cue" => CueFunction(Box::new(Selector::parse(self, arguments)?)),
      "cue-region" => CueRegionFunction(Box::new(Selector::parse(self, arguments)?)),
      _ => {
        if !name.starts_with('-') {
          self.options.warn(arguments.new_custom_error(SelectorParseErrorKind::UnsupportedPseudoClassOrElement(name.clone())));
        }
        CustomFunction(name.into(), TokenList::parse(arguments, &self.options, 0)?)
      }
    };

    Ok(pseudo_element)
  }

  #[inline]
  fn parse_slotted(&self) -> bool {
    true
  }

  #[inline]
  fn parse_host(&self) -> bool {
    true
  }

  #[inline]
  fn parse_is_and_where(&self) -> bool {
    true
  }

  #[inline]
  fn parse_part(&self) -> bool {
    true
  }

  fn default_namespace(&self) -> Option<SelectorIdent<'i>> {
    self.default_namespace.clone().map(SelectorIdent)
  }

  fn namespace_for_prefix(&self, prefix: &SelectorIdent<'i>) -> Option<SelectorIdent<'i>> {
    self.namespace_prefixes.get(&prefix.0).cloned().map(SelectorIdent)
  }

  #[inline]
  fn is_nesting_allowed(&self) -> bool {
    self.is_nesting_allowed
  }
}

enum_property! {
  #[derive(Eq)]
  pub enum Direction {
    Ltr,
    Rtl,
  }
}

/// https://drafts.csswg.org/selectors-4/#structural-pseudos
#[derive(Clone, PartialEq)]
pub enum PseudoClass<'i> {
  // https://drafts.csswg.org/selectors-4/#linguistic-pseudos
  Lang(Vec<CowArcStr<'i>>),
  Dir(Direction),

  // https://drafts.csswg.org/selectors-4/#useraction-pseudos
  Hover,
  Active,
  Focus,
  FocusVisible,
  FocusWithin,

  // https://drafts.csswg.org/selectors-4/#time-pseudos
  Current,
  Past,
  Future,

  // https://drafts.csswg.org/selectors-4/#resource-pseudos
  Playing,
  Paused,
  Seeking,
  Buffering,
  Stalled,
  Muted,
  VolumeLocked,

  // https://fullscreen.spec.whatwg.org/#:fullscreen-pseudo-class
  Fullscreen(VendorPrefix),

  // https://drafts.csswg.org/selectors-4/#the-defined-pseudo
  Defined,

  // https://drafts.csswg.org/selectors-4/#location
  AnyLink(VendorPrefix),
  Link,
  LocalLink,
  Target,
  TargetWithin,
  Visited,

  // https://drafts.csswg.org/selectors-4/#input-pseudos
  Enabled,
  Disabled,
  ReadOnly(VendorPrefix),
  ReadWrite(VendorPrefix),
  PlaceholderShown(VendorPrefix),
  Default,
  Checked,
  Indeterminate,
  Blank,
  Valid,
  Invalid,
  InRange,
  OutOfRange,
  Required,
  Optional,
  UserValid,
  UserInvalid,

  // https://html.spec.whatwg.org/multipage/semantics-other.html#selector-autofill
  Autofill(VendorPrefix),

  // CSS modules
  Local(Box<parcel_selectors::parser::Selector<'i, Selectors>>),
  Global(Box<parcel_selectors::parser::Selector<'i, Selectors>>),

  // https://webkit.org/blog/363/styling-scrollbars/
  WebKitScrollbar(WebKitScrollbarPseudoClass),

  Custom(CowArcStr<'i>),
  CustomFunction(CowArcStr<'i>, TokenList<'i>),
}

/// https://webkit.org/blog/363/styling-scrollbars/
#[derive(Clone, Eq, PartialEq)]
pub enum WebKitScrollbarPseudoClass {
  Horizontal,
  Vertical,
  Decrement,
  Increment,
  Start,
  End,
  DoubleButton,
  SingleButton,
  NoButton,
  CornerPresent,
  WindowInactive,
}

impl<'i> parcel_selectors::parser::NonTSPseudoClass<'i> for PseudoClass<'i> {
  type Impl = Selectors;

  fn is_active_or_hover(&self) -> bool {
    matches!(*self, PseudoClass::Active | PseudoClass::Hover)
  }

  fn is_user_action_state(&self) -> bool {
    matches!(
      *self,
      PseudoClass::Active
        | PseudoClass::Hover
        | PseudoClass::Focus
        | PseudoClass::FocusWithin
        | PseudoClass::FocusVisible
    )
  }

  fn is_valid_before_webkit_scrollbar(&self) -> bool {
    !matches!(*self, PseudoClass::WebKitScrollbar(..))
  }

  fn is_valid_after_webkit_scrollbar(&self) -> bool {
    // https://github.com/WebKit/WebKit/blob/02fbf9b7aa435edb96cbf563a8d4dcf1aa73b4b3/Source/WebCore/css/parser/CSSSelectorParser.cpp#L285
    matches!(
      *self,
      PseudoClass::WebKitScrollbar(..)
        | PseudoClass::Enabled
        | PseudoClass::Disabled
        | PseudoClass::Hover
        | PseudoClass::Active
    )
  }
}

impl<'i> cssparser::ToCss for PseudoClass<'i> {
  fn to_css<W>(&self, _: &mut W) -> std::fmt::Result
  where
    W: fmt::Write,
  {
    unreachable!()
  }
}

<<<<<<< HEAD
impl<'a, 'i, T> ToCssWithContext<'a, 'i, T> for PseudoClass<'i> {
  fn to_css_with_context<W>(&self, dest: &mut Printer<W>, context: Option<&StyleContext<'a, 'i, T>>) -> Result<(), PrinterError> where W: fmt::Write {
      use PseudoClass::*;
      match &self {
        Lang(lang) => {
          dest.write_str(":lang(")?;
=======
impl<'a, 'i> ToCssWithContext<'a, 'i> for PseudoClass<'i> {
  fn to_css_with_context<W>(
    &self,
    dest: &mut Printer<W>,
    context: Option<&StyleContext<'a, 'i>>,
  ) -> Result<(), PrinterError>
  where
    W: fmt::Write,
  {
    use PseudoClass::*;
    match &self {
      Lang(lang) => {
        dest.write_str(":lang(")?;
        let mut first = true;
        for lang in lang {
          if first {
            first = false;
          } else {
            dest.delim(',', false)?;
          }
>>>>>>> 6dc3ca07
          serialize_identifier(lang, dest)?;
        }
        return dest.write_str(")");
      }
      Dir(dir) => {
        dest.write_str(":dir(")?;
        dir.to_css(dest)?;
        return dest.write_str(")");
      }
      _ => {}
    }

    macro_rules! write_prefixed {
      ($prefix: ident, $val: expr) => {{
        dest.write_char(':')?;
        // If the printer has a vendor prefix override, use that.
        let vp = if !dest.vendor_prefix.is_empty() {
          dest.vendor_prefix
        } else {
          *$prefix
        };
        vp.to_css(dest)?;
        dest.write_str($val)
      }};
    }

    macro_rules! pseudo {
      ($key: ident, $s: literal) => {{
        let class = if let Some(pseudo_classes) = &dest.pseudo_classes {
          pseudo_classes.$key
        } else {
          None
        };

        if let Some(class) = class {
          dest.write_char('.')?;
          dest.write_ident(class)
        } else {
          dest.write_str($s)
        }
      }};
    }

    match &self {
      // https://drafts.csswg.org/selectors-4/#useraction-pseudos
      Hover => pseudo!(hover, ":hover"),
      Active => pseudo!(active, ":active"),
      Focus => pseudo!(focus, ":focus"),
      FocusVisible => pseudo!(focus_visible, ":focus-visible"),
      FocusWithin => pseudo!(focus_within, ":focus-within"),

      // https://drafts.csswg.org/selectors-4/#time-pseudos
      Current => dest.write_str(":current"),
      Past => dest.write_str(":past"),
      Future => dest.write_str(":future"),

      // https://drafts.csswg.org/selectors-4/#resource-pseudos
      Playing => dest.write_str(":playing"),
      Paused => dest.write_str(":paused"),
      Seeking => dest.write_str(":seeking"),
      Buffering => dest.write_str(":buffering"),
      Stalled => dest.write_str(":stalled"),
      Muted => dest.write_str(":muted"),
      VolumeLocked => dest.write_str(":volume-locked"),

      // https://fullscreen.spec.whatwg.org/#:fullscreen-pseudo-class
      Fullscreen(prefix) => {
        dest.write_char(':')?;
        let vp = if !dest.vendor_prefix.is_empty() {
          dest.vendor_prefix
        } else {
          *prefix
        };
        vp.to_css(dest)?;
        if vp == VendorPrefix::WebKit || vp == VendorPrefix::Moz {
          dest.write_str("full-screen")
        } else {
          dest.write_str("fullscreen")
        }
      }

      // https://drafts.csswg.org/selectors-4/#the-defined-pseudo
      Defined => dest.write_str(":defined"),

      // https://drafts.csswg.org/selectors-4/#location
      AnyLink(prefix) => write_prefixed!(prefix, "any-link"),
      Link => dest.write_str(":link"),
      LocalLink => dest.write_str(":local-link"),
      Target => dest.write_str(":target"),
      TargetWithin => dest.write_str(":target-within"),
      Visited => dest.write_str(":visited"),

      // https://drafts.csswg.org/selectors-4/#input-pseudos
      Enabled => dest.write_str(":enabled"),
      Disabled => dest.write_str(":disabled"),
      ReadOnly(prefix) => write_prefixed!(prefix, "read-only"),
      ReadWrite(prefix) => write_prefixed!(prefix, "read-write"),
      PlaceholderShown(prefix) => write_prefixed!(prefix, "placeholder-shown"),
      Default => dest.write_str(":default"),
      Checked => dest.write_str(":checked"),
      Indeterminate => dest.write_str(":indeterminate"),
      Blank => dest.write_str(":blank"),
      Valid => dest.write_str(":valid"),
      Invalid => dest.write_str(":invalid"),
      InRange => dest.write_str(":in-range"),
      OutOfRange => dest.write_str(":out-of-range"),
      Required => dest.write_str(":required"),
      Optional => dest.write_str(":optional"),
      UserValid => dest.write_str(":user-valid"),
      UserInvalid => dest.write_str(":user-invalid"),

      // https://html.spec.whatwg.org/multipage/semantics-other.html#selector-autofill
      Autofill(prefix) => write_prefixed!(prefix, "autofill"),

      Local(selector) => selector.to_css_with_context(dest, context),
      Global(selector) => {
        let css_module = std::mem::take(&mut dest.css_module);
        selector.to_css_with_context(dest, context)?;
        dest.css_module = css_module;
        Ok(())
      }

      // https://webkit.org/blog/363/styling-scrollbars/
      WebKitScrollbar(s) => {
        use WebKitScrollbarPseudoClass::*;
        dest.write_str(match s {
          Horizontal => ":horizontal",
          Vertical => ":vertical",
          Decrement => ":decrement",
          Increment => ":increment",
          Start => ":start",
          End => ":end",
          DoubleButton => ":double-button",
          SingleButton => ":single-button",
          NoButton => ":no-button",
          CornerPresent => ":corner-present",
          WindowInactive => ":window-inactive",
        })
      }

      Lang(_) | Dir(_) => unreachable!(),
      Custom(val) => {
        dest.write_char(':')?;
        return dest.write_str(&val);
      }
      CustomFunction(name, args) => {
        dest.write_char(':')?;
        dest.write_str(name)?;
        dest.write_char('(')?;
        args.to_css(dest, false)?;
        dest.write_char(')')
      }
    }
  }
}

impl<'i> PseudoClass<'i> {
  pub fn is_equivalent(&self, other: &PseudoClass<'i>) -> bool {
    use PseudoClass::*;
    match (self, other) {
      (Fullscreen(_), Fullscreen(_))
      | (AnyLink(_), AnyLink(_))
      | (ReadOnly(_), ReadOnly(_))
      | (ReadWrite(_), ReadWrite(_))
      | (PlaceholderShown(_), PlaceholderShown(_))
      | (Autofill(_), Autofill(_)) => true,
      (a, b) => a == b,
    }
  }

  pub fn get_prefix(&self) -> VendorPrefix {
    use PseudoClass::*;
    match self {
      Fullscreen(p) | AnyLink(p) | ReadOnly(p) | ReadWrite(p) | PlaceholderShown(p) | Autofill(p) => *p,
      _ => VendorPrefix::empty(),
    }
  }

  pub fn get_necessary_prefixes(&self, targets: Browsers) -> VendorPrefix {
    use crate::prefixes::Feature;
    use PseudoClass::*;
    let feature = match self {
      Fullscreen(p) if *p == VendorPrefix::None => Feature::PseudoClassFullscreen,
      AnyLink(p) if *p == VendorPrefix::None => Feature::PseudoClassAnyLink,
      ReadOnly(p) if *p == VendorPrefix::None => Feature::PseudoClassReadOnly,
      ReadWrite(p) if *p == VendorPrefix::None => Feature::PseudoClassReadWrite,
      PlaceholderShown(p) if *p == VendorPrefix::None => Feature::PseudoClassPlaceholderShown,
      Autofill(p) if *p == VendorPrefix::None => Feature::PseudoClassAutofill,
      _ => return VendorPrefix::empty(),
    };

    feature.prefixes_for(targets)
  }
}

#[derive(PartialEq, Clone, Debug)]
pub enum PseudoElement<'i> {
  After,
  Before,
  FirstLine,
  FirstLetter,
  Selection(VendorPrefix),
  Placeholder(VendorPrefix),
  Marker,
  Backdrop(VendorPrefix),
  FileSelectorButton(VendorPrefix),
  WebKitScrollbar(WebKitScrollbarPseudoElement),
  Cue,
  CueRegion,
  CueFunction(Box<Selector<'i, Selectors>>),
  CueRegionFunction(Box<Selector<'i, Selectors>>),
  Custom(CowArcStr<'i>),
  CustomFunction(CowArcStr<'i>, TokenList<'i>),
}

#[derive(PartialEq, Eq, Clone, Debug, Hash)]
pub enum WebKitScrollbarPseudoElement {
  /// ::-webkit-scrollbar
  Scrollbar,
  /// ::-webkit-scrollbar-button
  Button,
  /// ::-webkit-scrollbar-track
  Track,
  /// ::-webkit-scrollbar-track-piece
  TrackPiece,
  /// ::-webkit-scrollbar-thumb
  Thumb,
  /// ::-webkit-scrollbar-corner
  Corner,
  /// ::-webkit-resizer
  Resizer,
}

impl<'i> cssparser::ToCss for PseudoElement<'i> {
  fn to_css<W>(&self, _: &mut W) -> std::fmt::Result
  where
    W: fmt::Write,
  {
    unreachable!();
  }
}

impl<'i> ToCss for PseudoElement<'i> {
  fn to_css<W>(&self, dest: &mut Printer<W>) -> Result<(), PrinterError>
  where
    W: fmt::Write,
  {
    use PseudoElement::*;

    macro_rules! write_prefix {
      ($prefix: ident) => {{
        dest.write_str("::")?;
        // If the printer has a vendor prefix override, use that.
        let vp = if !dest.vendor_prefix.is_empty() {
          dest.vendor_prefix
        } else {
          *$prefix
        };
        vp.to_css(dest)?;
        vp
      }};
    }

    macro_rules! write_prefixed {
      ($prefix: ident, $val: expr) => {{
        write_prefix!($prefix);
        dest.write_str($val)
      }};
    }

    match &self {
      // CSS2 pseudo elements support a single colon syntax in addition
      // to the more correct double colon for other pseudo elements.
      // We use that here because it's supported everywhere and is shorter.
      After => dest.write_str(":after"),
      Before => dest.write_str(":before"),
      FirstLine => dest.write_str(":first-line"),
      FirstLetter => dest.write_str(":first-letter"),
      Marker => dest.write_str("::marker"),
      Selection(prefix) => write_prefixed!(prefix, "selection"),
      Cue => dest.write_str("::cue"),
      CueRegion => dest.write_str("::cue-region"),
      CueFunction(selector) => {
        dest.write_str("::cue(")?;
        selector.to_css_with_context(dest, None)?;
        dest.write_char(')')
      }
      CueRegionFunction(selector) => {
        dest.write_str("::cue-region(")?;
        selector.to_css_with_context(dest, None)?;
        dest.write_char(')')
      }
      Placeholder(prefix) => {
        let vp = write_prefix!(prefix);
        if vp == VendorPrefix::WebKit || vp == VendorPrefix::Ms {
          dest.write_str("input-placeholder")
        } else {
          dest.write_str("placeholder")
        }
      }
      Backdrop(prefix) => write_prefixed!(prefix, "backdrop"),
      FileSelectorButton(prefix) => {
        let vp = write_prefix!(prefix);
        if vp == VendorPrefix::WebKit {
          dest.write_str("file-upload-button")
        } else if vp == VendorPrefix::Ms {
          dest.write_str("browse")
        } else {
          dest.write_str("file-selector-button")
        }
      }
      WebKitScrollbar(s) => {
        use WebKitScrollbarPseudoElement::*;
        dest.write_str(match s {
          Scrollbar => "::-webkit-scrollbar",
          Button => "::-webkit-scrollbar-button",
          Track => "::-webkit-scrollbar-track",
          TrackPiece => "::-webkit-scrollbar-track-piece",
          Thumb => "::-webkit-scrollbar-thumb",
          Corner => "::-webkit-scrollbar-corner",
          Resizer => "::-webkit-resizer",
        })
      }
      Custom(val) => {
        dest.write_str("::")?;
        return dest.write_str(val);
      }
      CustomFunction(name, args) => {
        dest.write_str("::")?;
        dest.write_str(name)?;
        dest.write_char('(')?;
        args.to_css(dest, false)?;
        dest.write_char(')')
      }
    }
  }
}

impl<'i> parcel_selectors::parser::PseudoElement<'i> for PseudoElement<'i> {
  type Impl = Selectors;

  fn accepts_state_pseudo_classes(&self) -> bool {
    // Be lenient.
    true
  }

  fn valid_after_slotted(&self) -> bool {
    // ::slotted() should support all tree-abiding pseudo-elements, see
    // https://drafts.csswg.org/css-scoping/#slotted-pseudo
    // https://drafts.csswg.org/css-pseudo-4/#treelike
    matches!(
      *self,
      PseudoElement::Before
        | PseudoElement::After
        | PseudoElement::Marker
        | PseudoElement::Placeholder(_)
        | PseudoElement::FileSelectorButton(_)
    )
  }

  fn is_webkit_scrollbar(&self) -> bool {
    matches!(*self, PseudoElement::WebKitScrollbar(..))
  }
}

impl<'i> PseudoElement<'i> {
  pub fn is_equivalent(&self, other: &PseudoElement<'i>) -> bool {
    use PseudoElement::*;
    match (self, other) {
      (Selection(_), Selection(_))
      | (Placeholder(_), Placeholder(_))
      | (Backdrop(_), Backdrop(_))
      | (FileSelectorButton(_), FileSelectorButton(_)) => true,
      (a, b) => a == b,
    }
  }

  pub fn get_prefix(&self) -> VendorPrefix {
    use PseudoElement::*;
    match self {
      Selection(p) | Placeholder(p) | Backdrop(p) | FileSelectorButton(p) => *p,
      _ => VendorPrefix::empty(),
    }
  }

  pub fn get_necessary_prefixes(&self, targets: Browsers) -> VendorPrefix {
    use crate::prefixes::Feature;
    use PseudoElement::*;
    let feature = match self {
      Selection(p) if *p == VendorPrefix::None => Feature::PseudoElementSelection,
      Placeholder(p) if *p == VendorPrefix::None => Feature::PseudoElementPlaceholder,
      Backdrop(p) if *p == VendorPrefix::None => Feature::PseudoElementBackdrop,
      FileSelectorButton(p) if *p == VendorPrefix::None => Feature::PseudoElementFileSelectorButton,
      _ => return VendorPrefix::empty(),
    };

    feature.prefixes_for(targets)
  }
}

<<<<<<< HEAD
impl<'a, 'i, T> ToCssWithContext<'a, 'i, T> for SelectorList<'i, Selectors> {
  fn to_css_with_context<W>(&self, dest: &mut Printer<W>, context: Option<&StyleContext<'a, 'i, T>>)-> Result<(), PrinterError> where W: fmt::Write {
    serialize_selector_list(self.0.iter(), dest, context)
=======
impl<'a, 'i> ToCssWithContext<'a, 'i> for SelectorList<'i, Selectors> {
  fn to_css_with_context<W>(
    &self,
    dest: &mut Printer<W>,
    context: Option<&StyleContext<'a, 'i>>,
  ) -> Result<(), PrinterError>
  where
    W: fmt::Write,
  {
    serialize_selector_list(self.0.iter(), dest, context, false)
>>>>>>> 6dc3ca07
  }
}

impl ToCss for Combinator {
  fn to_css<W>(&self, dest: &mut Printer<W>) -> Result<(), PrinterError>
  where
    W: fmt::Write,
  {
    match *self {
      Combinator::Child => dest.delim('>', true),
      Combinator::Descendant => dest.write_str(" "),
      Combinator::NextSibling => dest.delim('+', true),
      Combinator::LaterSibling => dest.delim('~', true),
      Combinator::PseudoElement | Combinator::Part | Combinator::SlotAssignment => Ok(()),
    }
  }
}

// Copied from the selectors crate and modified to override to_css implementation.
<<<<<<< HEAD
impl<'a, 'i, T> ToCssWithContext<'a, 'i, T> for parcel_selectors::parser::Selector<'i, Selectors> {
  fn to_css_with_context<W>(&self, dest: &mut Printer<W>, context: Option<&StyleContext<'a, 'i, T>>)-> Result<(), PrinterError>
=======
impl<'a, 'i> ToCssWithContext<'a, 'i> for parcel_selectors::parser::Selector<'i, Selectors> {
  fn to_css_with_context<W>(
    &self,
    dest: &mut Printer<W>,
    context: Option<&StyleContext<'a, 'i>>,
  ) -> Result<(), PrinterError>
>>>>>>> 6dc3ca07
  where
    W: fmt::Write,
  {
    serialize_selector(self, dest, context, false)
  }
}

fn serialize_selector<'a, 'i, W>(
  selector: &parcel_selectors::parser::Selector<'i, Selectors>,
  dest: &mut Printer<W>,
  context: Option<&StyleContext<'a, 'i>>,
  mut is_relative: bool,
) -> Result<(), PrinterError>
where
  W: fmt::Write,
{
  use parcel_selectors::parser::*;
  // Compound selectors invert the order of their contents, so we need to
  // undo that during serialization.
  //
  // This two-iterator strategy involves walking over the selector twice.
  // We could do something more clever, but selector serialization probably
  // isn't hot enough to justify it, and the stringification likely
  // dominates anyway.
  //
  // NB: A parse-order iterator is a Rev<>, which doesn't expose as_slice(),
  // which we need for |split|. So we split by combinators on a match-order
  // sequence and then reverse.

  let mut combinators = selector.iter_raw_match_order().rev().filter_map(|x| x.as_combinator());
  let compound_selectors = selector.iter_raw_match_order().as_slice().split(|x| x.is_combinator()).rev();

  let mut first = true;
  let mut combinators_exhausted = false;
  for mut compound in compound_selectors {
    debug_assert!(!combinators_exhausted);

    // Skip implicit :scope in relative selectors (e.g. :has(:scope > foo) -> :has(> foo))
    if is_relative && matches!(compound.get(0), Some(Component::Scope)) {
      if let Some(combinator) = combinators.next() {
        combinator.to_css(dest)?;
      }
      compound = &compound[1..];
      is_relative = false;
    }

    // https://drafts.csswg.org/cssom/#serializing-selectors
    if compound.is_empty() {
      continue;
    }

    let has_leading_nesting = first && matches!(compound[0], Component::Nesting);
    let first_index = if has_leading_nesting { 1 } else { 0 };
    first = false;

    // 1. If there is only one simple selector in the compound selectors
    //    which is a universal selector, append the result of
    //    serializing the universal selector to s.
    //
    // Check if `!compound.empty()` first--this can happen if we have
    // something like `... > ::before`, because we store `>` and `::`
    // both as combinators internally.
    //
    // If we are in this case, after we have serialized the universal
    // selector, we skip Step 2 and continue with the algorithm.
    let (can_elide_namespace, first_non_namespace) = match compound.get(first_index) {
      Some(Component::ExplicitAnyNamespace)
      | Some(Component::ExplicitNoNamespace)
      | Some(Component::Namespace(..)) => (false, first_index + 1),
      Some(Component::DefaultNamespace(..)) => (true, first_index + 1),
      _ => (true, first_index),
    };
    let mut perform_step_2 = true;
    let next_combinator = combinators.next();
    if first_non_namespace == compound.len() - 1 {
      match (next_combinator, &compound[first_non_namespace]) {
        // We have to be careful here, because if there is a
        // pseudo element "combinator" there isn't really just
        // the one simple selector. Technically this compound
        // selector contains the pseudo element selector as well
        // -- Combinator::PseudoElement, just like
        // Combinator::SlotAssignment, don't exist in the
        // spec.
        (Some(Combinator::PseudoElement), _) | (Some(Combinator::SlotAssignment), _) => (),
        (_, &Component::ExplicitUniversalType) => {
          // Iterate over everything so we serialize the namespace
          // too.
          let mut iter = compound.iter();
          let swap_nesting = has_leading_nesting && context.is_some();
          if swap_nesting {
            // Swap nesting and type selector (e.g. &div -> div&).
            iter.next();
          }

          for simple in iter {
            simple.to_css_with_context(dest, context)?;
          }

          if swap_nesting {
            serialize_nesting(dest, context, false)?;
          }

          // Skip step 2, which is an "otherwise".
          perform_step_2 = false;
        }
        _ => (),
      }
    }

    // 2. Otherwise, for each simple selector in the compound selectors
    //    that is not a universal selector of which the namespace prefix
    //    maps to a namespace that is not the default namespace
    //    serialize the simple selector and append the result to s.
    //
    // See https://github.com/w3c/csswg-drafts/issues/1606, which is
    // proposing to change this to match up with the behavior asserted
    // in cssom/serialize-namespaced-type-selectors.html, which the
    // following code tries to match.
    if perform_step_2 {
      let mut iter = compound.iter();
      if has_leading_nesting && context.is_some() && is_type_selector(compound.get(first_non_namespace)) {
        // Swap nesting and type selector (e.g. &div -> div&).
        // This ensures that the compiled selector is valid. e.g. (div.foo is valid, .foodiv is not).
        let nesting = iter.next().unwrap();
        let local = iter.next().unwrap();
        local.to_css_with_context(dest, context)?;

        // Also check the next item in case of namespaces.
        if first_non_namespace > first_index {
          let local = iter.next().unwrap();
          local.to_css_with_context(dest, context)?;
        }

        nesting.to_css_with_context(dest, context)?;
      } else if has_leading_nesting && context.is_some() {
        // Nesting selector may serialize differently if it is leading, due to type selectors.
        iter.next();
        serialize_nesting(dest, context, true)?;
      }

      for simple in iter {
        if let Component::ExplicitUniversalType = *simple {
          // Can't have a namespace followed by a pseudo-element
          // selector followed by a universal selector in the same
          // compound selector, so we don't have to worry about the
          // real namespace being in a different `compound`.
          if can_elide_namespace {
            continue;
          }
        }
        simple.to_css_with_context(dest, context)?;
      }
    }

    // 3. If this is not the last part of the chain of the selector
    //    append a single SPACE (U+0020), followed by the combinator
    //    ">", "+", "~", ">>", "||", as appropriate, followed by another
    //    single SPACE (U+0020) if the combinator was not whitespace, to
    //    s.
    match next_combinator {
      Some(c) => c.to_css(dest)?,
      None => combinators_exhausted = true,
    };

    // 4. If this is the last part of the chain of the selector and
    //    there is a pseudo-element, append "::" followed by the name of
    //    the pseudo-element, to s.
    //
    // (we handle this above)
  }

  Ok(())
}

<<<<<<< HEAD
impl<'a, 'i, T> ToCssWithContext<'a, 'i, T> for Component<'i, Selectors> {
  fn to_css_with_context<W>(&self, dest: &mut Printer<W>, context: Option<&StyleContext<'a, 'i, T>>)-> Result<(), PrinterError> where W: fmt::Write {
=======
impl<'a, 'i> ToCssWithContext<'a, 'i> for Component<'i, Selectors> {
  fn to_css_with_context<W>(
    &self,
    dest: &mut Printer<W>,
    context: Option<&StyleContext<'a, 'i>>,
  ) -> Result<(), PrinterError>
  where
    W: fmt::Write,
  {
>>>>>>> 6dc3ca07
    use Component::*;
    match &self {
      Combinator(ref c) => c.to_css(dest),
      AttributeInNoNamespace {
        ref local_name,
        operator,
        ref value,
        case_sensitivity,
        ..
      } => {
        use cssparser::ToCss;
        dest.write_char('[')?;
        local_name.to_css(dest)?;
        cssparser::ToCss::to_css(operator, dest)?;

        if dest.minify {
          // Serialize as both an identifier and a string and choose the shorter one.
          let mut id = String::new();
          value.write_identifier(&mut id)?;

          let mut s = String::new();
          value.to_css(&mut s)?;

          if id.len() > 0 && id.len() < s.len() + 2 {
            dest.write_str(&id)?;
          } else {
            dest.write_char('"')?;
            dest.write_str(&s)?;
            dest.write_char('"')?;
          }
        } else {
          dest.write_char('"')?;
          value.to_css(dest)?;
          dest.write_char('"')?;
        }

        match case_sensitivity {
          parcel_selectors::attr::ParsedCaseSensitivity::CaseSensitive
          | parcel_selectors::attr::ParsedCaseSensitivity::AsciiCaseInsensitiveIfInHtmlElementInHtmlDocument => {}
          parcel_selectors::attr::ParsedCaseSensitivity::AsciiCaseInsensitive => dest.write_str(" i")?,
          parcel_selectors::attr::ParsedCaseSensitivity::ExplicitCaseSensitive => dest.write_str(" s")?,
        }
        dest.write_char(']')
      }
      Is(ref list) | Where(ref list) | Negation(ref list) | Any(_, ref list) => {
        match *self {
          Where(..) => dest.write_str(":where(")?,
          Is(..) => {
            let vp = dest.vendor_prefix;
            if vp.intersects(VendorPrefix::WebKit | VendorPrefix::Moz) {
              dest.write_char(':')?;
              vp.to_css(dest)?;
              dest.write_str("any(")?;
            } else {
              dest.write_str(":is(")?;
            }
          }
          Negation(..) => return serialize_negation(list.iter(), dest, context),
          Any(ref prefix, ..) => {
            dest.write_char(':')?;
            prefix.to_css(dest)?;
            dest.write_str("any(")?;
          }
          _ => unreachable!(),
        }
        serialize_selector_list(list.iter(), dest, context, false)?;
        dest.write_str(")")
      }
      Has(ref list) => {
        dest.write_str(":has(")?;
        serialize_selector_list(list.iter(), dest, context, true)?;
        dest.write_str(")")
      }
      NonTSPseudoClass(pseudo) => pseudo.to_css_with_context(dest, context),
      PseudoElement(pseudo) => pseudo.to_css(dest),
      Nesting => serialize_nesting(dest, context, false),
      Class(ref class) => {
        dest.write_char('.')?;
        dest.write_ident(&class.0)
      }
      ID(ref id) => {
        dest.write_char('#')?;
        dest.write_ident(&id.0)
      }
      _ => {
        cssparser::ToCss::to_css(self, dest)?;
        Ok(())
      }
    }
  }
}

<<<<<<< HEAD
fn serialize_nesting<W, T>(dest: &mut Printer<W>, context: Option<&StyleContext<T>>, first: bool)-> Result<(), PrinterError> where W: fmt::Write {
=======
fn serialize_nesting<W>(
  dest: &mut Printer<W>,
  context: Option<&StyleContext>,
  first: bool,
) -> Result<(), PrinterError>
where
  W: fmt::Write,
{
>>>>>>> 6dc3ca07
  if let Some(ctx) = context {
    // If there's only one simple selector, just serialize it directly.
    // Otherwise, use an :is() pseudo class.
    // Type selectors are only allowed at the start of a compound selector,
    // so use :is() if that is not the case.
    if ctx.rule.selectors.0.len() == 1
      && (first || (!has_type_selector(&ctx.rule.selectors.0[0]) && is_simple(&ctx.rule.selectors.0[0])))
    {
      ctx.rule.selectors.0.first().unwrap().to_css_with_context(dest, ctx.parent)
    } else {
      dest.write_str(":is(")?;
      serialize_selector_list(ctx.rule.selectors.0.iter(), dest, ctx.parent, false)?;
      dest.write_char(')')
    }
  } else {
    dest.write_char('&')
  }
}

#[inline]
fn has_type_selector(selector: &parcel_selectors::parser::Selector<Selectors>) -> bool {
  let mut iter = selector.iter_raw_parse_order_from(0);
  let first = iter.next();
  if is_namespace(first) {
    is_type_selector(iter.next())
  } else {
    is_type_selector(first)
  }
}

#[inline]
fn is_simple(selector: &parcel_selectors::parser::Selector<Selectors>) -> bool {
  !selector.iter_raw_match_order().any(|component| component.is_combinator())
}

#[inline]
fn is_type_selector(component: Option<&Component<Selectors>>) -> bool {
  matches!(
    component,
    Some(Component::LocalName(_)) | Some(Component::ExplicitUniversalType)
  )
}

#[inline]
fn is_namespace(component: Option<&Component<Selectors>>) -> bool {
  matches!(
    component,
    Some(Component::ExplicitAnyNamespace)
      | Some(Component::ExplicitNoNamespace)
      | Some(Component::Namespace(..))
      | Some(Component::DefaultNamespace(_))
  )
}

<<<<<<< HEAD
fn serialize_selector_list<'a, 'i: 'a, I, W, T>(iter: I, dest: &mut Printer<W>, context: Option<&StyleContext<'_, 'i, T>>)-> Result<(), PrinterError>
=======
fn serialize_selector_list<'a, 'i: 'a, I, W>(
  iter: I,
  dest: &mut Printer<W>,
  context: Option<&StyleContext<'_, 'i>>,
  is_relative: bool,
) -> Result<(), PrinterError>
>>>>>>> 6dc3ca07
where
  I: Iterator<Item = &'a Selector<'i, Selectors>>,
  W: fmt::Write,
{
  let mut first = true;
  for selector in iter {
    if !first {
      dest.delim(',', false)?;
    }
    first = false;
    serialize_selector(selector, dest, context, is_relative)?;
  }
  Ok(())
}

fn serialize_negation<'a, 'i: 'a, I, W>(
  iter: I,
  dest: &mut Printer<W>,
  context: Option<&StyleContext<'_, 'i>>,
) -> Result<(), PrinterError>
where
  I: Iterator<Item = &'a Selector<'i, Selectors>>,
  W: fmt::Write,
{
  // Downlevel :not(.a, .b) -> :not(.a):not(.b) if not list is unsupported.
  let is_supported = if let Some(targets) = dest.targets {
    Feature::CssNotSelList.is_compatible(targets)
  } else {
    true
  };

  if is_supported {
    dest.write_str(":not(")?;
    serialize_selector_list(iter, dest, context, false)?;
    dest.write_char(')')?;
  } else {
    for selector in iter {
      dest.write_str(":not(")?;
      selector.to_css_with_context(dest, context)?;
      dest.write_char(')')?;
    }
  }

  Ok(())
}

pub fn is_compatible(selectors: &SelectorList<Selectors>, targets: Option<Browsers>) -> bool {
  for selector in &selectors.0 {
    let iter = selector.iter();
    for component in iter {
      let feature = match component {
        Component::ID(_) | Component::Class(_) | Component::LocalName(_) => continue,

        Component::ExplicitAnyNamespace
        | Component::ExplicitNoNamespace
        | Component::DefaultNamespace(_)
        | Component::Namespace(_, _) => Feature::CssNamespaces,

        Component::ExplicitUniversalType => Feature::CssSel2,

        Component::AttributeInNoNamespaceExists { .. } => Feature::CssSel2,
        Component::AttributeInNoNamespace {
          operator,
          case_sensitivity,
          ..
        } => {
          if *case_sensitivity != ParsedCaseSensitivity::CaseSensitive {
            Feature::CssCaseInsensitive
          } else {
            match operator {
              AttrSelectorOperator::Equal | AttrSelectorOperator::Includes | AttrSelectorOperator::DashMatch => {
                Feature::CssSel2
              }
              AttrSelectorOperator::Prefix | AttrSelectorOperator::Substring | AttrSelectorOperator::Suffix => {
                Feature::CssSel3
              }
            }
          }
        }
        Component::AttributeOther(attr) => match attr.operation {
          ParsedAttrSelectorOperation::Exists => Feature::CssSel2,
          ParsedAttrSelectorOperation::WithValue {
            operator,
            case_sensitivity,
            ..
          } => {
            if case_sensitivity != ParsedCaseSensitivity::CaseSensitive {
              Feature::CssCaseInsensitive
            } else {
              match operator {
                AttrSelectorOperator::Equal | AttrSelectorOperator::Includes | AttrSelectorOperator::DashMatch => {
                  Feature::CssSel2
                }
                AttrSelectorOperator::Prefix | AttrSelectorOperator::Substring | AttrSelectorOperator::Suffix => {
                  Feature::CssSel3
                }
              }
            }
          }
        },

        Component::FirstChild => Feature::CssSel2,

        Component::Empty
        | Component::FirstOfType
        | Component::LastChild
        | Component::LastOfType
        | Component::Negation(_)
        | Component::NthChild(_, _)
        | Component::NthLastChild(_, _)
        | Component::NthCol(_, _)
        | Component::NthLastCol(_, _)
        | Component::NthLastOfType(_, _)
        | Component::NthOfType(_, _)
        | Component::OnlyChild
        | Component::OnlyOfType
        | Component::Root => Feature::CssSel3,

        Component::Is(_) | Component::Nesting => Feature::CssMatchesPseudo,
        Component::Any(..) => Feature::AnyPseudo,
        Component::Has(_) => Feature::CssHas,

        Component::Scope | Component::Host(_) | Component::Slotted(_) => Feature::Shadowdomv1,

        Component::Part(_) | Component::Where(_) => return false, // TODO: find this data in caniuse-lite

        Component::NonTSPseudoClass(pseudo) => {
          match pseudo {
            PseudoClass::Link
            | PseudoClass::Visited
            | PseudoClass::Active
            | PseudoClass::Hover
            | PseudoClass::Focus
            | PseudoClass::Lang(_) => Feature::CssSel2,

            PseudoClass::Checked | PseudoClass::Disabled | PseudoClass::Enabled | PseudoClass::Target => {
              Feature::CssSel3
            }

            PseudoClass::AnyLink(prefix) if *prefix == VendorPrefix::None => Feature::CssAnyLink,
            PseudoClass::Indeterminate => Feature::CssIndeterminatePseudo,

            PseudoClass::Fullscreen(prefix) if *prefix == VendorPrefix::None => Feature::Fullscreen,

            PseudoClass::FocusVisible => Feature::CssFocusVisible,
            PseudoClass::FocusWithin => Feature::CssFocusWithin,
            PseudoClass::Default => Feature::CssDefaultPseudo,
            PseudoClass::Dir(_) => Feature::CssDirPseudo,
            PseudoClass::Optional => Feature::CssOptionalPseudo,
            PseudoClass::PlaceholderShown(prefix) if *prefix == VendorPrefix::None => Feature::CssPlaceholderShown,

            PseudoClass::ReadOnly(prefix) | PseudoClass::ReadWrite(prefix) if *prefix == VendorPrefix::None => {
              Feature::CssReadOnlyWrite
            }

            PseudoClass::Valid | PseudoClass::Invalid | PseudoClass::Required => Feature::FormValidation,

            PseudoClass::InRange | PseudoClass::OutOfRange => Feature::CssInOutOfRange,

            PseudoClass::Autofill(prefix) if *prefix == VendorPrefix::None => Feature::CssAutofill,

            // Experimental, no browser support.
            PseudoClass::Current
            | PseudoClass::Past
            | PseudoClass::Future
            | PseudoClass::Playing
            | PseudoClass::Paused
            | PseudoClass::Seeking
            | PseudoClass::Stalled
            | PseudoClass::Buffering
            | PseudoClass::Muted
            | PseudoClass::VolumeLocked
            | PseudoClass::TargetWithin
            | PseudoClass::LocalLink
            | PseudoClass::Blank
            | PseudoClass::UserInvalid
            | PseudoClass::UserValid
            | PseudoClass::Defined => return false,

            PseudoClass::Custom(_) | _ => return false,
          }
        }

        Component::PseudoElement(pseudo) => match pseudo {
          PseudoElement::After | PseudoElement::Before => Feature::CssGencontent,
          PseudoElement::FirstLine => Feature::CssFirstLine,
          PseudoElement::FirstLetter => Feature::CssFirstLetter,
          PseudoElement::Selection(prefix) if *prefix == VendorPrefix::None => Feature::CssSelection,
          PseudoElement::Placeholder(prefix) if *prefix == VendorPrefix::None => Feature::CssPlaceholder,
          PseudoElement::Marker => Feature::CssMarkerPseudo,
          PseudoElement::Backdrop(prefix) if *prefix == VendorPrefix::None => Feature::Dialog,
          PseudoElement::Cue => Feature::Cue,
          PseudoElement::CueFunction(_) => Feature::CueFunction,
          PseudoElement::Custom(_) | _ => return false,
        },

        Component::Combinator(combinator) => match combinator {
          Combinator::Child | Combinator::NextSibling => Feature::CssSel2,
          Combinator::LaterSibling => Feature::CssSel3,
          _ => continue,
        },
      };

      if let Some(targets) = targets {
        if !feature.is_compatible(targets) {
          return false;
        }
      } else {
        return false;
      }
    }
  }

  true
}

/// Returns whether two selector lists are equivalent, i.e. the same minus any vendor prefix differences.
pub fn is_equivalent<'i>(selectors: &SelectorList<'i, Selectors>, other: &SelectorList<'i, Selectors>) -> bool {
  if selectors.0.len() != other.0.len() {
    return false;
  }

  for (i, a) in selectors.0.iter().enumerate() {
    let b = &other.0[i];
    if a.len() != b.len() {
      return false;
    }

    for (a, b) in a.iter().zip(b.iter()) {
      let is_equivalent = match (a, b) {
        (Component::NonTSPseudoClass(a_ps), Component::NonTSPseudoClass(b_ps)) => a_ps.is_equivalent(b_ps),
        (Component::PseudoElement(a_pe), Component::PseudoElement(b_pe)) => a_pe.is_equivalent(b_pe),
        (a, b) => a == b,
      };

      if !is_equivalent {
        return false;
      }
    }
  }

  true
}

/// Returns the vendor prefix (if any) used in the given selector list.
/// If multiple vendor prefixes are seen, this is invalid, and an empty result is returned.
pub fn get_prefix(selectors: &SelectorList<Selectors>) -> VendorPrefix {
  let mut prefix = VendorPrefix::empty();
  for selector in &selectors.0 {
    for component in selector.iter() {
      let p = match component {
        // Return none rather than empty for these so that we call downlevel_selectors.
        Component::NonTSPseudoClass(PseudoClass::Lang(..))
        | Component::NonTSPseudoClass(PseudoClass::Dir(..))
        | Component::Is(..) => VendorPrefix::None,
        Component::NonTSPseudoClass(pc) => pc.get_prefix(),
        Component::PseudoElement(pe) => pe.get_prefix(),
        _ => VendorPrefix::empty(),
      };

      if !p.is_empty() {
        if prefix.is_empty() || prefix == p {
          prefix = p;
        } else {
          return VendorPrefix::empty();
        }
      }
    }
  }

  prefix
}

const RTL_LANGS: &[&str] = &[
  "ae", "ar", "arc", "bcc", "bqi", "ckb", "dv", "fa", "glk", "he", "ku", "mzn", "nqo", "pnb", "ps", "sd", "ug",
  "ur", "yi",
];

/// Downlevels the given selectors to be compatible with the given browser targets.
/// Returns the necessary vendor prefixes.
pub fn downlevel_selectors(selectors: &mut SelectorList<Selectors>, targets: Browsers) -> VendorPrefix {
  let mut necessary_prefixes = VendorPrefix::empty();
  for selector in &mut selectors.0 {
    for component in selector.iter_mut_raw_match_order() {
      necessary_prefixes |= downlevel_component(component, targets);
    }
  }

  necessary_prefixes
}

fn downlevel_component<'i>(component: &mut Component<'i, Selectors>, targets: Browsers) -> VendorPrefix {
  match component {
    Component::NonTSPseudoClass(pc) => {
      match pc {
        PseudoClass::Dir(dir) => {
          if !Feature::CssDirPseudo.is_compatible(targets) {
            *component = downlevel_dir(*dir, targets);
            downlevel_component(component, targets)
          } else {
            VendorPrefix::empty()
          }
        }
        PseudoClass::Lang(langs) => {
          // :lang() with multiple languages is not supported everywhere.
          // compile this to :is(:lang(a), :lang(b)) etc.
          if langs.len() > 1 && !Feature::LangList.is_compatible(targets) {
            *component = Component::Is(lang_list_to_selectors(&langs));
            downlevel_component(component, targets)
          } else {
            VendorPrefix::empty()
          }
        }
        _ => pc.get_necessary_prefixes(targets),
      }
    }
    Component::PseudoElement(pe) => pe.get_necessary_prefixes(targets),
    Component::Is(ref selectors) => {
      // Convert :is to :-webkit-any/:-moz-any if needed.
      // All selectors must be simple, no combinators are supported.
      if !Feature::CssMatchesPseudo.is_compatible(targets)
        && selectors.iter().all(|selector| !selector.has_combinator())
      {
        crate::prefixes::Feature::AnyPseudo.prefixes_for(targets)
      } else {
        VendorPrefix::empty()
      }
    }
    _ => VendorPrefix::empty(),
  }
}

fn lang_list_to_selectors<'i>(langs: &Vec<CowArcStr<'i>>) -> Box<[Selector<'i, Selectors>]> {
  langs
    .iter()
    .map(|lang| Selector::from_vec2(vec![Component::NonTSPseudoClass(PseudoClass::Lang(vec![lang.clone()]))]))
    .collect::<Vec<Selector<Selectors>>>()
    .into_boxed_slice()
}

fn downlevel_dir<'i>(dir: Direction, targets: Browsers) -> Component<'i, Selectors> {
  // Convert :dir to :lang. If supported, use a list of languages in a single :lang,
  // otherwise, use :is/:not, which may be further downleveled to e.g. :-webkit-any.
  let langs = RTL_LANGS.iter().map(|lang| (*lang).into()).collect();
  if Feature::LangList.is_compatible(targets) {
    let c = Component::NonTSPseudoClass(PseudoClass::Lang(langs));
    if dir == Direction::Ltr {
      Component::Negation(vec![Selector::from_vec2(vec![c])].into_boxed_slice())
    } else {
      c
    }
  } else {
    if dir == Direction::Ltr {
      Component::Negation(lang_list_to_selectors(&langs))
    } else {
      Component::Is(lang_list_to_selectors(&langs))
    }
  }
}

/// Determines whether a selector list contains only unused selectors.
/// A selector is considered unused if it contains a class or id component that exists in the set of unused symbols.
pub fn is_unused(
  selectors: &mut std::slice::Iter<Selector<Selectors>>,
  unused_symbols: &HashSet<String>,
  parent_is_unused: bool,
) -> bool {
  if unused_symbols.is_empty() {
    return false;
  }

  selectors.all(|selector| {
    for component in selector.iter_raw_match_order() {
      match component {
        Component::Class(name) | Component::ID(name) => {
          if unused_symbols.contains(&name.0.to_string()) {
            return true;
          }
        }
        Component::Is(is) | Component::Where(is) | Component::Any(_, is) => {
          if is_unused(&mut is.iter(), unused_symbols, parent_is_unused) {
            return true;
          }
        }
        Component::Nesting => {
          if parent_is_unused {
            return true;
          }
        }
        _ => {}
      }
    }

    false
  })
}

#[cfg(feature = "serde")]
pub fn serialize_selectors<S>(selectors: &SelectorList<Selectors>, s: S) -> Result<S::Ok, S::Error>
where
  S: serde::Serializer,
{
  use serde::Serialize;
  selectors
    .0
    .iter()
    .map(|selector| {
      let mut dest = String::new();
      let mut printer = Printer::new(&mut dest, PrinterOptions::default());
      serialize_selector(selector, &mut printer, None, false).unwrap();
      dest
    })
    .collect::<Vec<String>>()
    .serialize(s)
}

#[cfg(feature = "serde")]
pub fn deserialize_selectors<'i, 'de: 'i, D>(deserializer: D) -> Result<SelectorList<'i, Selectors>, D::Error>
where
  D: serde::Deserializer<'de>,
{
  use serde::Deserialize;

  let selector_parser = SelectorParser {
    default_namespace: &None,
    namespace_prefixes: &HashMap::new(),
    is_nesting_allowed: false,
    options: &ParserOptions::default(),
  };

  let selectors = Vec::<&'i str>::deserialize(deserializer)?
    .into_iter()
    .map(|selector| {
      let mut input = ParserInput::new(selector);
      let mut parser = Parser::new(&mut input);
      Selector::parse(&selector_parser, &mut parser).unwrap()
    })
    .collect();
  Ok(SelectorList(selectors))
}<|MERGE_RESOLUTION|>--- conflicted
+++ resolved
@@ -1,15 +1,6 @@
-<<<<<<< HEAD
-use crate::{values::string::CowArcStr, parser::DefaultAtRule};
-use cssparser::*;
-use parcel_selectors::{SelectorList, parser::{SelectorImpl, Selector, Combinator, Component}, attr::{AttrSelectorOperator, ParsedAttrSelectorOperation, ParsedCaseSensitivity}};
-use std::fmt;
-use std::fmt::Write;
-use crate::printer::Printer;
-use crate::traits::ToCss;
-=======
->>>>>>> 6dc3ca07
 use crate::compat::Feature;
 use crate::error::{ParserError, PrinterError};
+use crate::parser::DefaultAtRule;
 use crate::printer::Printer;
 use crate::properties::custom::TokenList;
 use crate::rules::{StyleContext, ToCssWithContext};
@@ -95,24 +86,19 @@
   type ExtraMatchingData = ();
 
   fn to_css<W: fmt::Write>(selectors: &SelectorList<'i, Self>, dest: &mut W) -> std::fmt::Result {
-<<<<<<< HEAD
-    let mut printer = Printer::new(dest, None, false, None);
-    serialize_selector_list::<_, _, DefaultAtRule>(selectors.0.iter(), &mut printer, None).map_err(|_| std::fmt::Error)
-=======
     let mut printer = Printer::new(dest, PrinterOptions::default());
-    serialize_selector_list(selectors.0.iter(), &mut printer, None, false).map_err(|_| std::fmt::Error)
->>>>>>> 6dc3ca07
-  }
-}
-
-pub struct SelectorParser<'a, 'o, 'i> {
+    serialize_selector_list::<_, _, DefaultAtRule>(selectors.0.iter(), &mut printer, None, false).map_err(|_| std::fmt::Error)
+  }
+}
+
+pub struct SelectorParser<'a, 'o, 'i, T> {
   pub default_namespace: &'a Option<CowArcStr<'i>>,
   pub namespace_prefixes: &'a HashMap<CowArcStr<'i>, CowArcStr<'i>>,
   pub is_nesting_allowed: bool,
-  pub options: &'a ParserOptions<'o, 'i>,
-}
-
-impl<'a, 'o, 'i> parcel_selectors::parser::Parser<'i> for SelectorParser<'a, 'o, 'i> {
+  pub options: &'a ParserOptions<'o, 'i, T>,
+}
+
+impl<'a, 'o, 'i, T> parcel_selectors::parser::Parser<'i> for SelectorParser<'a, 'o, 'i, T> {
   type Impl = Selectors;
   type Error = ParserError<'i>;
 
@@ -494,19 +480,11 @@
   }
 }
 
-<<<<<<< HEAD
 impl<'a, 'i, T> ToCssWithContext<'a, 'i, T> for PseudoClass<'i> {
-  fn to_css_with_context<W>(&self, dest: &mut Printer<W>, context: Option<&StyleContext<'a, 'i, T>>) -> Result<(), PrinterError> where W: fmt::Write {
-      use PseudoClass::*;
-      match &self {
-        Lang(lang) => {
-          dest.write_str(":lang(")?;
-=======
-impl<'a, 'i> ToCssWithContext<'a, 'i> for PseudoClass<'i> {
   fn to_css_with_context<W>(
     &self,
     dest: &mut Printer<W>,
-    context: Option<&StyleContext<'a, 'i>>,
+    context: Option<&StyleContext<'a, 'i, T>>,
   ) -> Result<(), PrinterError>
   where
     W: fmt::Write,
@@ -522,7 +500,6 @@
           } else {
             dest.delim(',', false)?;
           }
->>>>>>> 6dc3ca07
           serialize_identifier(lang, dest)?;
         }
         return dest.write_str(")");
@@ -807,12 +784,12 @@
       CueRegion => dest.write_str("::cue-region"),
       CueFunction(selector) => {
         dest.write_str("::cue(")?;
-        selector.to_css_with_context(dest, None)?;
+        serialize_selector::<_, DefaultAtRule>(selector, dest, None, false)?;
         dest.write_char(')')
       }
       CueRegionFunction(selector) => {
         dest.write_str("::cue-region(")?;
-        selector.to_css_with_context(dest, None)?;
+        serialize_selector::<_, DefaultAtRule>(selector, dest, None, false)?;
         dest.write_char(')')
       }
       Placeholder(prefix) => {
@@ -923,22 +900,16 @@
   }
 }
 
-<<<<<<< HEAD
 impl<'a, 'i, T> ToCssWithContext<'a, 'i, T> for SelectorList<'i, Selectors> {
-  fn to_css_with_context<W>(&self, dest: &mut Printer<W>, context: Option<&StyleContext<'a, 'i, T>>)-> Result<(), PrinterError> where W: fmt::Write {
-    serialize_selector_list(self.0.iter(), dest, context)
-=======
-impl<'a, 'i> ToCssWithContext<'a, 'i> for SelectorList<'i, Selectors> {
   fn to_css_with_context<W>(
     &self,
     dest: &mut Printer<W>,
-    context: Option<&StyleContext<'a, 'i>>,
+    context: Option<&StyleContext<'a, 'i, T>>,
   ) -> Result<(), PrinterError>
   where
     W: fmt::Write,
   {
     serialize_selector_list(self.0.iter(), dest, context, false)
->>>>>>> 6dc3ca07
   }
 }
 
@@ -958,17 +929,12 @@
 }
 
 // Copied from the selectors crate and modified to override to_css implementation.
-<<<<<<< HEAD
 impl<'a, 'i, T> ToCssWithContext<'a, 'i, T> for parcel_selectors::parser::Selector<'i, Selectors> {
-  fn to_css_with_context<W>(&self, dest: &mut Printer<W>, context: Option<&StyleContext<'a, 'i, T>>)-> Result<(), PrinterError>
-=======
-impl<'a, 'i> ToCssWithContext<'a, 'i> for parcel_selectors::parser::Selector<'i, Selectors> {
   fn to_css_with_context<W>(
     &self,
     dest: &mut Printer<W>,
-    context: Option<&StyleContext<'a, 'i>>,
+    context: Option<&StyleContext<'a, 'i, T>>,
   ) -> Result<(), PrinterError>
->>>>>>> 6dc3ca07
   where
     W: fmt::Write,
   {
@@ -976,10 +942,10 @@
   }
 }
 
-fn serialize_selector<'a, 'i, W>(
+fn serialize_selector<'a, 'i, W, T>(
   selector: &parcel_selectors::parser::Selector<'i, Selectors>,
   dest: &mut Printer<W>,
-  context: Option<&StyleContext<'a, 'i>>,
+  context: Option<&StyleContext<'a, 'i, T>>,
   mut is_relative: bool,
 ) -> Result<(), PrinterError>
 where
@@ -1143,20 +1109,15 @@
   Ok(())
 }
 
-<<<<<<< HEAD
 impl<'a, 'i, T> ToCssWithContext<'a, 'i, T> for Component<'i, Selectors> {
-  fn to_css_with_context<W>(&self, dest: &mut Printer<W>, context: Option<&StyleContext<'a, 'i, T>>)-> Result<(), PrinterError> where W: fmt::Write {
-=======
-impl<'a, 'i> ToCssWithContext<'a, 'i> for Component<'i, Selectors> {
   fn to_css_with_context<W>(
     &self,
     dest: &mut Printer<W>,
-    context: Option<&StyleContext<'a, 'i>>,
+    context: Option<&StyleContext<'a, 'i, T>>,
   ) -> Result<(), PrinterError>
   where
     W: fmt::Write,
   {
->>>>>>> 6dc3ca07
     use Component::*;
     match &self {
       Combinator(ref c) => c.to_css(dest),
@@ -1249,18 +1210,14 @@
   }
 }
 
-<<<<<<< HEAD
-fn serialize_nesting<W, T>(dest: &mut Printer<W>, context: Option<&StyleContext<T>>, first: bool)-> Result<(), PrinterError> where W: fmt::Write {
-=======
-fn serialize_nesting<W>(
+fn serialize_nesting<W, T>(
   dest: &mut Printer<W>,
-  context: Option<&StyleContext>,
+  context: Option<&StyleContext<T>>,
   first: bool,
 ) -> Result<(), PrinterError>
 where
   W: fmt::Write,
 {
->>>>>>> 6dc3ca07
   if let Some(ctx) = context {
     // If there's only one simple selector, just serialize it directly.
     // Otherwise, use an :is() pseudo class.
@@ -1315,16 +1272,12 @@
   )
 }
 
-<<<<<<< HEAD
-fn serialize_selector_list<'a, 'i: 'a, I, W, T>(iter: I, dest: &mut Printer<W>, context: Option<&StyleContext<'_, 'i, T>>)-> Result<(), PrinterError>
-=======
-fn serialize_selector_list<'a, 'i: 'a, I, W>(
+fn serialize_selector_list<'a, 'i: 'a, I, W, T>(
   iter: I,
   dest: &mut Printer<W>,
-  context: Option<&StyleContext<'_, 'i>>,
+  context: Option<&StyleContext<'_, 'i, T>>,
   is_relative: bool,
 ) -> Result<(), PrinterError>
->>>>>>> 6dc3ca07
 where
   I: Iterator<Item = &'a Selector<'i, Selectors>>,
   W: fmt::Write,
@@ -1340,10 +1293,10 @@
   Ok(())
 }
 
-fn serialize_negation<'a, 'i: 'a, I, W>(
+fn serialize_negation<'a, 'i: 'a, I, W, T>(
   iter: I,
   dest: &mut Printer<W>,
-  context: Option<&StyleContext<'_, 'i>>,
+  context: Option<&StyleContext<'_, 'i, T>>,
 ) -> Result<(), PrinterError>
 where
   I: Iterator<Item = &'a Selector<'i, Selectors>>,
