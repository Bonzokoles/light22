--- conflicted
+++ resolved
@@ -7,11 +7,8 @@
 use crate::rules::font_palette_values::FontPaletteValuesRule;
 use crate::rules::layer::{LayerBlockRule, LayerStatementRule};
 use crate::rules::property::PropertyRule;
-<<<<<<< HEAD
+use crate::rules::scope::ScopeRule;
 use crate::rules::starting_style::StartingStyleRule;
-=======
-use crate::rules::scope::ScopeRule;
->>>>>>> 1fee64f0
 use crate::rules::viewport::ViewportRule;
 
 use crate::rules::{
@@ -61,15 +58,6 @@
 pub struct ParserOptions<'o, 'i> {
   /// Filename to use in error messages.
   pub filename: String,
-<<<<<<< HEAD
-=======
-  /// Whether the enable the [CSS nesting](https://www.w3.org/TR/css-nesting-1/) draft syntax.
-  pub nesting: bool,
-  /// Whether to enable the [custom media](https://drafts.csswg.org/mediaqueries-5/#custom-mq) draft syntax.
-  pub custom_media: bool,
-  /// Whether to enable the [@scope](https://drafts.csswg.org/css-cascade-6/#scope-atrule) draft syntax.
-  pub scope: bool,
->>>>>>> 1fee64f0
   /// Whether the enable [CSS modules](https://github.com/css-modules/css-modules).
   pub css_modules: Option<crate::css_modules::Config<'o>>,
   /// The source index to assign to all parsed rules. Impacts the source map when
@@ -175,10 +163,6 @@
 pub enum AtRulePrelude<'i, T> {
   /// A @font-face rule prelude.
   FontFace,
-
-  /// A @scope rule prelude.
-  Scope,
-
   /// A @font-feature-values rule prelude, with its FamilyName list.
   FontFeatureValues, //(Vec<FamilyName>),
   /// A @font-palette-values rule prelude, with its name.
@@ -220,6 +204,8 @@
   Container(Option<ContainerName<'i>>, ContainerCondition<'i>),
   /// A @starting-style prelude.
   StartingStyle,
+  /// A @scope rule prelude.
+  Scope,
   /// An unknown prelude.
   Unknown(CowArcStr<'i>, TokenList<'i>),
   /// A custom prelude.
@@ -254,7 +240,8 @@
       | Self::Import(..)
       | Self::CustomMedia(..)
       | Self::Viewport(..)
-      | Self::Charset => false,
+      | Self::Charset
+      | Self::Scope => false,
     }
   }
 }
@@ -567,9 +554,6 @@
       "font-face" => {
         AtRulePrelude::FontFace
       },
-      "scope" if self.options.scope => {
-        Ok(AtRulePrelude::Scope)
-      },
       // "font-feature-values" => {
       //     if !cfg!(feature = "gecko") {
       //         // Support for this rule is not fully implemented in Servo yet.
@@ -650,6 +634,9 @@
       "starting-style" => {
         AtRulePrelude::StartingStyle
       },
+      "scope" => {
+        AtRulePrelude::Scope
+      },
       "nest" if self.is_in_style_rule => {
         self.options.warn(input.new_custom_error(ParserError::DeprecatedNestRule));
         let selector_parser = SelectorParser {
@@ -738,34 +725,11 @@
         }));
         Ok(())
       }
-<<<<<<< HEAD
-=======
-      AtRulePrelude::CounterStyle(name) => Ok(CssRule::CounterStyle(CounterStyleRule {
-        name,
-        declarations: DeclarationBlock::parse(input, self.options)?,
-        loc,
-      })),
-      AtRulePrelude::Media(query) => Ok(CssRule::Media(MediaRule {
-        query,
-        rules: self.parse_nested_rules(input)?,
-        loc,
-      })),
-      AtRulePrelude::Supports(condition) => Ok(CssRule::Supports(SupportsRule {
-        condition,
-        rules: self.parse_nested_rules(input)?,
-        loc,
-      })),
-      AtRulePrelude::Container(name, condition) => Ok(CssRule::Container(ContainerRule {
-        name,
-        condition,
-        rules: self.parse_nested_rules(input)?,
-        loc,
-      })),
-      AtRulePrelude::Scope => Ok(CssRule::Scope(ScopeRule {
-        rules: self.parse_nested_rules(input)?,
-        loc,
-      })),
->>>>>>> 1fee64f0
+      AtRulePrelude::Scope => {
+        let rules = self.parse_style_block(input)?;
+        self.rules.0.push(CssRule::Scope(ScopeRule { rules, loc }));
+        Ok(())
+      }
       AtRulePrelude::Viewport(vendor_prefix) => {
         self.rules.0.push(CssRule::Viewport(ViewportRule {
           vendor_prefix,
