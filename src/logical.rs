<<<<<<< HEAD
use crate::rules::Location;
use crate::rules::{CssRule, CssRuleList, style::StyleRule};
use parcel_selectors::SelectorList;
use crate::selector::{SelectorIdent, SelectorString};
use crate::declaration::{DeclarationBlock, DeclarationList};
use crate::vendor_prefix::VendorPrefix;
use crate::compat::Feature;
use crate::targets::Browsers;
use crate::traits::ToCss;
use crate::printer::Printer;
use crate::error::PrinterError;
use parcel_selectors::{
  parser::{Selector, Component},
  attr::{AttrSelectorOperator, ParsedCaseSensitivity}
};
use crate::properties::{
  Property,
  PropertyId,
  custom::{CustomProperty, TokenList, Token},
};

#[derive(Debug)]
pub(crate) struct LogicalProperties {
  targets: Option<Browsers>,
  pub used: bool
}

impl LogicalProperties {
  pub fn new(targets: Option<Browsers>) -> LogicalProperties {
    LogicalProperties {
      used: false,
      targets,
    }
  }

  pub fn is_supported(&self, feature: Feature) -> bool {
    if let Some(targets) = self.targets {
      feature.is_compatible(targets)
    } else {
      true
    }
  }

  pub fn add<'i>(&mut self, dest: &mut DeclarationList<'i>, property_id: PropertyId<'i>, ltr: Property<'i>, rtl: Property<'i>) {
    self.used = true;
    dest.push(Property::Logical(LogicalProperty {
      property_id,
      ltr: Some(Box::new(ltr)),
      rtl: Some(Box::new(rtl))
    }));
  }

  pub fn add_inline<'i>(&mut self, dest: &mut DeclarationList<'i>, left: PropertyId<'i>, right: PropertyId<'i>, start: Option<Property<'i>>, end: Option<Property<'i>>) {
    self.used = true;
    dest.push(Property::Logical(LogicalProperty {
      property_id: left,
      ltr: start.clone().map(|v| Box::new(v)),
      rtl: end.clone().map(|v| Box::new(v)),
    }));

    dest.push(Property::Logical(LogicalProperty {
      property_id: right,
      ltr: end.map(|v| Box::new(v)),
      rtl: start.map(|v| Box::new(v)),
    }));
  }

  pub fn to_rules<T>(&mut self, dest: &mut CssRuleList<T>) {
    // Generate rules for [dir="ltr"] and [dir="rtl"] to define --ltr and --rtl vars.
    macro_rules! style_rule {
      ($dir: ident, $ltr: expr, $rtl: expr) => {
        dest.0.push(CssRule::Style(StyleRule {
          selectors: SelectorList(smallvec::smallvec![
            Selector::from_vec2(vec![
              Component::AttributeInNoNamespace {
                local_name: SelectorIdent("dir".into()),
                operator: AttrSelectorOperator::Equal,
                value: SelectorString(stringify!($dir).into()),
                case_sensitivity: ParsedCaseSensitivity::CaseSensitive,
                never_matches: false
              }
            ])
          ]),
          rules: CssRuleList(vec![]),
          vendor_prefix: VendorPrefix::empty(),
          declarations: DeclarationBlock {
            important_declarations: vec![],
            declarations: vec![
              Property::Custom(CustomProperty {
                name: "--ltr".into(),
                value: TokenList(vec![$ltr.into()])
              }),
              Property::Custom(CustomProperty {
                name: "--rtl".into(),
                value: TokenList(vec![$rtl.into()])
              })
            ]
          },
          loc: Location {
            source_index: 0,
            line: 0,
            column: 0
          }
        }));
      };
    }

    if self.used {
      style_rule!(ltr, Token::Ident("initial".into()), Token::WhiteSpace(" "));
      style_rule!(rtl, Token::WhiteSpace(" "), Token::Ident("initial".into()));
    }
  }
}

#[derive(Debug, Clone, PartialEq)]
pub struct LogicalProperty<'i> {
  pub property_id: PropertyId<'i>,
  pub ltr: Option<Box<Property<'i>>>,
  pub rtl: Option<Box<Property<'i>>>
}

impl<'i> ToCss for LogicalProperty<'i> {
  fn to_css<W>(&self, dest: &mut Printer<W>) -> Result<(), PrinterError> where W: std::fmt::Write {
    if let Some(ltr) = &self.ltr {
      dest.write_str("var(--ltr,")?;
      dest.whitespace()?;
      ltr.value_to_css(dest)?;
      dest.write_char(')')?;
    }

    if self.ltr.is_some() && self.rtl.is_some() {
      dest.whitespace()?;
    }

    if let Some(rtl) = &self.rtl {
      dest.write_str("var(--rtl,")?;
      dest.whitespace()?;
      rtl.value_to_css(dest)?;
      dest.write_char(')')?;
    }

    Ok(())
  }
}

=======
>>>>>>> 6dc3ca07
#[derive(Debug, PartialEq)]
pub enum PropertyCategory {
  Logical,
  Physical,
}

impl Default for PropertyCategory {
  fn default() -> PropertyCategory {
    PropertyCategory::Physical
  }
}

#[derive(PartialEq)]
pub enum LogicalGroup {
  BorderColor,
  BorderStyle,
  BorderWidth,
  BorderRadius,
  Margin,
  ScrollMargin,
  Padding,
  ScrollPadding,
  Inset,
  Size,
  MinSize,
  MaxSize,
}<|MERGE_RESOLUTION|>--- conflicted
+++ resolved
@@ -1,151 +1,3 @@
-<<<<<<< HEAD
-use crate::rules::Location;
-use crate::rules::{CssRule, CssRuleList, style::StyleRule};
-use parcel_selectors::SelectorList;
-use crate::selector::{SelectorIdent, SelectorString};
-use crate::declaration::{DeclarationBlock, DeclarationList};
-use crate::vendor_prefix::VendorPrefix;
-use crate::compat::Feature;
-use crate::targets::Browsers;
-use crate::traits::ToCss;
-use crate::printer::Printer;
-use crate::error::PrinterError;
-use parcel_selectors::{
-  parser::{Selector, Component},
-  attr::{AttrSelectorOperator, ParsedCaseSensitivity}
-};
-use crate::properties::{
-  Property,
-  PropertyId,
-  custom::{CustomProperty, TokenList, Token},
-};
-
-#[derive(Debug)]
-pub(crate) struct LogicalProperties {
-  targets: Option<Browsers>,
-  pub used: bool
-}
-
-impl LogicalProperties {
-  pub fn new(targets: Option<Browsers>) -> LogicalProperties {
-    LogicalProperties {
-      used: false,
-      targets,
-    }
-  }
-
-  pub fn is_supported(&self, feature: Feature) -> bool {
-    if let Some(targets) = self.targets {
-      feature.is_compatible(targets)
-    } else {
-      true
-    }
-  }
-
-  pub fn add<'i>(&mut self, dest: &mut DeclarationList<'i>, property_id: PropertyId<'i>, ltr: Property<'i>, rtl: Property<'i>) {
-    self.used = true;
-    dest.push(Property::Logical(LogicalProperty {
-      property_id,
-      ltr: Some(Box::new(ltr)),
-      rtl: Some(Box::new(rtl))
-    }));
-  }
-
-  pub fn add_inline<'i>(&mut self, dest: &mut DeclarationList<'i>, left: PropertyId<'i>, right: PropertyId<'i>, start: Option<Property<'i>>, end: Option<Property<'i>>) {
-    self.used = true;
-    dest.push(Property::Logical(LogicalProperty {
-      property_id: left,
-      ltr: start.clone().map(|v| Box::new(v)),
-      rtl: end.clone().map(|v| Box::new(v)),
-    }));
-
-    dest.push(Property::Logical(LogicalProperty {
-      property_id: right,
-      ltr: end.map(|v| Box::new(v)),
-      rtl: start.map(|v| Box::new(v)),
-    }));
-  }
-
-  pub fn to_rules<T>(&mut self, dest: &mut CssRuleList<T>) {
-    // Generate rules for [dir="ltr"] and [dir="rtl"] to define --ltr and --rtl vars.
-    macro_rules! style_rule {
-      ($dir: ident, $ltr: expr, $rtl: expr) => {
-        dest.0.push(CssRule::Style(StyleRule {
-          selectors: SelectorList(smallvec::smallvec![
-            Selector::from_vec2(vec![
-              Component::AttributeInNoNamespace {
-                local_name: SelectorIdent("dir".into()),
-                operator: AttrSelectorOperator::Equal,
-                value: SelectorString(stringify!($dir).into()),
-                case_sensitivity: ParsedCaseSensitivity::CaseSensitive,
-                never_matches: false
-              }
-            ])
-          ]),
-          rules: CssRuleList(vec![]),
-          vendor_prefix: VendorPrefix::empty(),
-          declarations: DeclarationBlock {
-            important_declarations: vec![],
-            declarations: vec![
-              Property::Custom(CustomProperty {
-                name: "--ltr".into(),
-                value: TokenList(vec![$ltr.into()])
-              }),
-              Property::Custom(CustomProperty {
-                name: "--rtl".into(),
-                value: TokenList(vec![$rtl.into()])
-              })
-            ]
-          },
-          loc: Location {
-            source_index: 0,
-            line: 0,
-            column: 0
-          }
-        }));
-      };
-    }
-
-    if self.used {
-      style_rule!(ltr, Token::Ident("initial".into()), Token::WhiteSpace(" "));
-      style_rule!(rtl, Token::WhiteSpace(" "), Token::Ident("initial".into()));
-    }
-  }
-}
-
-#[derive(Debug, Clone, PartialEq)]
-pub struct LogicalProperty<'i> {
-  pub property_id: PropertyId<'i>,
-  pub ltr: Option<Box<Property<'i>>>,
-  pub rtl: Option<Box<Property<'i>>>
-}
-
-impl<'i> ToCss for LogicalProperty<'i> {
-  fn to_css<W>(&self, dest: &mut Printer<W>) -> Result<(), PrinterError> where W: std::fmt::Write {
-    if let Some(ltr) = &self.ltr {
-      dest.write_str("var(--ltr,")?;
-      dest.whitespace()?;
-      ltr.value_to_css(dest)?;
-      dest.write_char(')')?;
-    }
-
-    if self.ltr.is_some() && self.rtl.is_some() {
-      dest.whitespace()?;
-    }
-
-    if let Some(rtl) = &self.rtl {
-      dest.write_str("var(--rtl,")?;
-      dest.whitespace()?;
-      rtl.value_to_css(dest)?;
-      dest.write_char(')')?;
-    }
-
-    Ok(())
-  }
-}
-
-=======
->>>>>>> 6dc3ca07
 #[derive(Debug, PartialEq)]
 pub enum PropertyCategory {
   Logical,
