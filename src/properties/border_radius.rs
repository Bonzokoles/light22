--- conflicted
+++ resolved
@@ -189,15 +189,10 @@
     let mut top_right = std::mem::take(&mut self.top_right);
     let mut bottom_left = std::mem::take(&mut self.bottom_left);
     let mut bottom_right = std::mem::take(&mut self.bottom_right);
-<<<<<<< HEAD
     let start_start = std::mem::take(&mut self.start_start);
     let start_end = std::mem::take(&mut self.start_end);
     let end_start = std::mem::take(&mut self.end_start);
     let end_end = std::mem::take(&mut self.end_end);
-=======
-
-    dest.extend(self.logical.drain(..));
->>>>>>> 58c7d97e
 
     if let (Some((top_left, tl_prefix)), Some((top_right, tr_prefix)), Some((bottom_left, bl_prefix)), Some((bottom_right, br_prefix))) = (&mut top_left, &mut top_right, &mut bottom_left, &mut bottom_right) {
       let intersection = *tl_prefix & *tr_prefix & *bl_prefix & *br_prefix;
