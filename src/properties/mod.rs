--- conflicted
+++ resolved
@@ -257,7 +257,6 @@
     }
 
     impl<'i> PropertyId<'i> {
-<<<<<<< HEAD
       fn from_name_and_prefix(name: &str, prefix: VendorPrefix) -> Result<Self, ()> {
         macro_rules! get_allowed_prefixes {
           ($v: literal) => {
@@ -294,11 +293,8 @@
         Err(())
       }
 
-      fn prefix(&self) -> VendorPrefix {
-=======
       /// Returns the vendor prefix for this property id.
       pub fn prefix(&self) -> VendorPrefix {
->>>>>>> 787f46f7
         use PropertyId::*;
         match self {
           $(
