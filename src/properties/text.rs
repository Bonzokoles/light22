--- conflicted
+++ resolved
@@ -49,13 +49,8 @@
   /// [text-transform](https://www.w3.org/TR/2021/CRD-css-text-3-20210422/#text-transform-property) property.
   ///
   /// All combinations of flags is supported.
-<<<<<<< HEAD
-  #[derive(Visit)]
+  #[cfg_attr(feature = "visitor", derive(Visit))]
   #[cfg_attr(feature = "serde", derive(serde::Serialize, serde::Deserialize), serde(from = "SerializedTextTransformOther", into = "SerializedTextTransformOther"))]
-=======
-  #[cfg_attr(feature = "visitor", derive(Visit))]
-  #[cfg_attr(feature = "serde", derive(serde::Serialize, serde::Deserialize))]
->>>>>>> 560b784e
   pub struct TextTransformOther: u8 {
     /// Puts all typographic character units in full-width form.
     const FullWidth    = 0b00000001;
@@ -387,19 +382,14 @@
 }
 
 /// A value for the [text-indent](https://www.w3.org/TR/2021/CRD-css-text-3-20210422/#text-indent-property) property.
-<<<<<<< HEAD
-#[derive(Debug, Clone, PartialEq, Visit)]
+#[derive(Debug, Clone, PartialEq)]
+#[cfg_attr(feature = "visitor", derive(Visit))]
 #[cfg_attr(
   feature = "serde",
   derive(serde::Serialize, serde::Deserialize),
   serde(rename_all = "camelCase")
 )]
 #[cfg_attr(feature = "jsonschema", derive(schemars::JsonSchema))]
-=======
-#[derive(Debug, Clone, PartialEq)]
-#[cfg_attr(feature = "visitor", derive(Visit))]
-#[cfg_attr(feature = "serde", derive(serde::Serialize, serde::Deserialize))]
->>>>>>> 560b784e
 pub struct TextIndent {
   /// The amount to indent.
   pub value: LengthPercentage,
@@ -472,13 +462,8 @@
   /// A value for the [text-decoration-line](https://www.w3.org/TR/2020/WD-css-text-decor-4-20200506/#text-decoration-line-property) property.
   ///
   /// Multiple lines may be specified by combining the flags.
-<<<<<<< HEAD
-  #[derive(Visit)]
+  #[cfg_attr(feature = "visitor", derive(Visit))]
   #[cfg_attr(feature = "serde", derive(serde::Serialize, serde::Deserialize), serde(from = "SerializedTextDecorationLine", into = "SerializedTextDecorationLine"))]
-=======
-  #[cfg_attr(feature = "visitor", derive(Visit))]
-  #[cfg_attr(feature = "serde", derive(serde::Serialize, serde::Deserialize))]
->>>>>>> 560b784e
   pub struct TextDecorationLine: u8 {
     /// Each line of text is underlined.
     const Underline     = 0b00000001;
@@ -1425,19 +1410,14 @@
 }
 
 /// A value for the [text-shadow](https://www.w3.org/TR/2020/WD-css-text-decor-4-20200506/#text-shadow-property) property.
-<<<<<<< HEAD
-#[derive(Debug, Clone, PartialEq, Visit)]
+#[derive(Debug, Clone, PartialEq)]
+#[cfg_attr(feature = "visitor", derive(Visit))]
 #[cfg_attr(
   feature = "serde",
   derive(serde::Serialize, serde::Deserialize),
   serde(rename_all = "camelCase")
 )]
 #[cfg_attr(feature = "jsonschema", derive(schemars::JsonSchema))]
-=======
-#[derive(Debug, Clone, PartialEq)]
-#[cfg_attr(feature = "visitor", derive(Visit))]
-#[cfg_attr(feature = "serde", derive(serde::Serialize, serde::Deserialize))]
->>>>>>> 560b784e
 pub struct TextShadow {
   /// The color of the text shadow.
   pub color: CssColor,
