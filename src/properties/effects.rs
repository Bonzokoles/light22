//! CSS properties related to filters and effects.

use crate::error::{ParserError, PrinterError};
use crate::printer::Printer;
use crate::targets::Browsers;
use crate::traits::{FallbackValues, Parse, ToCss, Zero};
use crate::values::color::ColorFallbackKind;
use crate::values::{angle::Angle, color::CssColor, length::Length, percentage::NumberOrPercentage, url::Url};
#[cfg(feature = "visitor")]
use crate::visitor::Visit;
use cssparser::*;
use smallvec::SmallVec;

/// A [filter](https://drafts.fxtf.org/filter-effects-1/#filter-functions) function.
#[derive(Debug, Clone, PartialEq)]
#[cfg_attr(feature = "visitor", derive(Visit))]
#[cfg_attr(
  feature = "serde",
  derive(serde::Serialize, serde::Deserialize),
  serde(tag = "type", content = "value", rename_all = "kebab-case")
)]
#[cfg_attr(feature = "jsonschema", derive(schemars::JsonSchema))]
pub enum Filter<'i> {
  /// A `blur()` filter.
  Blur(Length),
  /// A `brightness()` filter.
  Brightness(NumberOrPercentage),
  /// A `contrast()` filter.
  Contrast(NumberOrPercentage),
  /// A `grayscale()` filter.
  Grayscale(NumberOrPercentage),
  /// A `hue-rotate()` filter.
  HueRotate(Angle),
  /// An `invert()` filter.
  Invert(NumberOrPercentage),
  /// An `opacity()` filter.
  Opacity(NumberOrPercentage),
  /// A `saturate()` filter.
  Saturate(NumberOrPercentage),
  /// A `sepia()` filter.
  Sepia(NumberOrPercentage),
  /// A `drop-shadow()` filter.
  DropShadow(DropShadow),
  /// A `url()` reference to an SVG filter.
  #[cfg_attr(feature = "serde", serde(borrow))]
  Url(Url<'i>),
}

impl<'i> Parse<'i> for Filter<'i> {
  fn parse<'t>(input: &mut Parser<'i, 't>) -> Result<Self, ParseError<'i, ParserError<'i>>> {
    if let Ok(url) = input.try_parse(Url::parse) {
      return Ok(Filter::Url(url));
    }

    let location = input.current_source_location();
    let function = input.expect_function()?;
    match_ignore_ascii_case! { &function,
      "blur" => {
        input.parse_nested_block(|input| {
          Ok(Filter::Blur(input.try_parse(Length::parse).unwrap_or(Length::zero())))
        })
      },
      "brightness" => {
        input.parse_nested_block(|input| {
          Ok(Filter::Brightness(input.try_parse(NumberOrPercentage::parse).unwrap_or(NumberOrPercentage::Number(1.0))))
        })
      },
      "contrast" => {
        input.parse_nested_block(|input| {
          Ok(Filter::Contrast(input.try_parse(NumberOrPercentage::parse).unwrap_or(NumberOrPercentage::Number(1.0))))
        })
      },
      "grayscale" => {
        input.parse_nested_block(|input| {
          Ok(Filter::Grayscale(input.try_parse(NumberOrPercentage::parse).unwrap_or(NumberOrPercentage::Number(1.0))))
        })
      },
      "hue-rotate" => {
        input.parse_nested_block(|input| {
          // Spec has an exception for unitless zero angles: https://github.com/w3c/fxtf-drafts/issues/228
          Ok(Filter::HueRotate(input.try_parse(Angle::parse_with_unitless_zero).unwrap_or(Angle::zero())))
        })
      },
      "invert" => {
        input.parse_nested_block(|input| {
          Ok(Filter::Invert(input.try_parse(NumberOrPercentage::parse).unwrap_or(NumberOrPercentage::Number(1.0))))
        })
      },
      "opacity" => {
        input.parse_nested_block(|input| {
          Ok(Filter::Opacity(input.try_parse(NumberOrPercentage::parse).unwrap_or(NumberOrPercentage::Number(1.0))))
        })
      },
      "saturate" => {
        input.parse_nested_block(|input| {
          Ok(Filter::Saturate(input.try_parse(NumberOrPercentage::parse).unwrap_or(NumberOrPercentage::Number(1.0))))
        })
      },
      "sepia" => {
        input.parse_nested_block(|input| {
          Ok(Filter::Sepia(input.try_parse(NumberOrPercentage::parse).unwrap_or(NumberOrPercentage::Number(1.0))))
        })
      },
      "drop-shadow" => {
        input.parse_nested_block(|input| {
          Ok(Filter::DropShadow(DropShadow::parse(input)?))
        })
      },
      _ => Err(location.new_unexpected_token_error(
        cssparser::Token::Ident(function.clone())
      ))
    }
  }
}

impl<'i> ToCss for Filter<'i> {
  fn to_css<W>(&self, dest: &mut Printer<W>) -> Result<(), PrinterError>
  where
    W: std::fmt::Write,
  {
    match self {
      Filter::Blur(val) => {
        dest.write_str("blur(")?;
        if *val != Length::zero() {
          val.to_css(dest)?;
        }
        dest.write_char(')')
      }
      Filter::Brightness(val) => {
        dest.write_str("brightness(")?;
        let v: f32 = val.into();
        if v != 1.0 {
          val.to_css(dest)?;
        }
        dest.write_char(')')
      }
      Filter::Contrast(val) => {
        dest.write_str("contrast(")?;
        let v: f32 = val.into();
        if v != 1.0 {
          val.to_css(dest)?;
        }
        dest.write_char(')')
      }
      Filter::Grayscale(val) => {
        dest.write_str("grayscale(")?;
        let v: f32 = val.into();
        if v != 1.0 {
          val.to_css(dest)?;
        }
        dest.write_char(')')
      }
      Filter::HueRotate(val) => {
        dest.write_str("hue-rotate(")?;
        if !val.is_zero() {
          val.to_css(dest)?;
        }
        dest.write_char(')')
      }
      Filter::Invert(val) => {
        dest.write_str("invert(")?;
        let v: f32 = val.into();
        if v != 1.0 {
          val.to_css(dest)?;
        }
        dest.write_char(')')
      }
      Filter::Opacity(val) => {
        dest.write_str("opacity(")?;
        let v: f32 = val.into();
        if v != 1.0 {
          val.to_css(dest)?;
        }
        dest.write_char(')')
      }
      Filter::Saturate(val) => {
        dest.write_str("saturate(")?;
        let v: f32 = val.into();
        if v != 1.0 {
          val.to_css(dest)?;
        }
        dest.write_char(')')
      }
      Filter::Sepia(val) => {
        dest.write_str("sepia(")?;
        let v: f32 = val.into();
        if v != 1.0 {
          val.to_css(dest)?;
        }
        dest.write_char(')')
      }
      Filter::DropShadow(val) => {
        dest.write_str("drop-shadow(")?;
        val.to_css(dest)?;
        dest.write_char(')')
      }
      Filter::Url(url) => url.to_css(dest),
    }
  }
}

impl<'i> Filter<'i> {
  fn get_fallback(&self, kind: ColorFallbackKind) -> Self {
    match self {
      Filter::DropShadow(shadow) => Filter::DropShadow(shadow.get_fallback(kind)),
      _ => self.clone(),
    }
  }
}

/// A [`drop-shadow()`](https://drafts.fxtf.org/filter-effects-1/#funcdef-filter-drop-shadow) filter function.
<<<<<<< HEAD
#[derive(Debug, Clone, PartialEq, Visit)]
#[cfg_attr(
  feature = "serde",
  derive(serde::Serialize, serde::Deserialize),
  serde(rename_all = "camelCase")
)]
#[cfg_attr(feature = "jsonschema", derive(schemars::JsonSchema))]
=======
#[derive(Debug, Clone, PartialEq)]
#[cfg_attr(feature = "visitor", derive(Visit))]
#[cfg_attr(feature = "serde", derive(serde::Serialize, serde::Deserialize))]
>>>>>>> 560b784e
pub struct DropShadow {
  /// The color of the drop shadow.
  pub color: CssColor,
  /// The x offset of the drop shadow.
  pub x_offset: Length,
  /// The y offset of the drop shadow.
  pub y_offset: Length,
  /// The blur radius of the drop shadow.
  pub blur: Length,
}

impl<'i> Parse<'i> for DropShadow {
  fn parse<'t>(input: &mut Parser<'i, 't>) -> Result<Self, ParseError<'i, ParserError<'i>>> {
    let mut color = None;
    let mut lengths = None;

    loop {
      if lengths.is_none() {
        let value = input.try_parse::<_, _, ParseError<ParserError<'i>>>(|input| {
          let horizontal = Length::parse(input)?;
          let vertical = Length::parse(input)?;
          let blur = input.try_parse(Length::parse).unwrap_or(Length::zero());
          Ok((horizontal, vertical, blur))
        });

        if let Ok(value) = value {
          lengths = Some(value);
          continue;
        }
      }

      if color.is_none() {
        if let Ok(value) = input.try_parse(CssColor::parse) {
          color = Some(value);
          continue;
        }
      }

      break;
    }

    let lengths = lengths.ok_or(input.new_error(BasicParseErrorKind::QualifiedRuleInvalid))?;
    Ok(DropShadow {
      color: color.unwrap_or(CssColor::current_color()),
      x_offset: lengths.0,
      y_offset: lengths.1,
      blur: lengths.2,
    })
  }
}

impl ToCss for DropShadow {
  fn to_css<W>(&self, dest: &mut Printer<W>) -> Result<(), PrinterError>
  where
    W: std::fmt::Write,
  {
    self.x_offset.to_css(dest)?;
    dest.write_char(' ')?;
    self.y_offset.to_css(dest)?;

    if self.blur != Length::zero() {
      dest.write_char(' ')?;
      self.blur.to_css(dest)?;
    }

    if self.color != CssColor::current_color() {
      dest.write_char(' ')?;
      self.color.to_css(dest)?;
    }

    Ok(())
  }
}

impl DropShadow {
  fn get_fallback(&self, kind: ColorFallbackKind) -> DropShadow {
    DropShadow {
      color: self.color.get_fallback(kind),
      ..self.clone()
    }
  }
}

/// A value for the [filter](https://drafts.fxtf.org/filter-effects-1/#FilterProperty) and
/// [backdrop-filter](https://drafts.fxtf.org/filter-effects-2/#BackdropFilterProperty) properties.
#[derive(Debug, Clone, PartialEq)]
#[cfg_attr(feature = "visitor", derive(Visit))]
#[cfg_attr(
  feature = "serde",
  derive(serde::Serialize, serde::Deserialize),
  serde(tag = "type", content = "value", rename_all = "kebab-case")
)]
#[cfg_attr(feature = "jsonschema", derive(schemars::JsonSchema))]
pub enum FilterList<'i> {
  /// The `none` keyword.
  None,
  /// A list of filter functions.
  #[cfg_attr(feature = "serde", serde(borrow))]
  Filters(SmallVec<[Filter<'i>; 1]>),
}

impl<'i> Parse<'i> for FilterList<'i> {
  fn parse<'t>(input: &mut Parser<'i, 't>) -> Result<Self, ParseError<'i, ParserError<'i>>> {
    if input.try_parse(|input| input.expect_ident_matching("none")).is_ok() {
      return Ok(FilterList::None);
    }

    let mut filters = SmallVec::new();
    while let Ok(filter) = input.try_parse(Filter::parse) {
      filters.push(filter);
    }

    Ok(FilterList::Filters(filters))
  }
}

impl<'i> ToCss for FilterList<'i> {
  fn to_css<W>(&self, dest: &mut Printer<W>) -> Result<(), PrinterError>
  where
    W: std::fmt::Write,
  {
    match self {
      FilterList::None => dest.write_str("none"),
      FilterList::Filters(filters) => {
        let mut first = true;
        for filter in filters {
          if first {
            first = false;
          } else {
            dest.whitespace()?;
          }
          filter.to_css(dest)?;
        }
        Ok(())
      }
    }
  }
}

impl<'i> FallbackValues for FilterList<'i> {
  fn get_fallbacks(&mut self, targets: Browsers) -> Vec<Self> {
    let mut res = Vec::new();
    let mut fallbacks = ColorFallbackKind::empty();
    if let FilterList::Filters(filters) = self {
      for shadow in filters.iter() {
        if let Filter::DropShadow(shadow) = &shadow {
          fallbacks |= shadow.color.get_necessary_fallbacks(targets);
        }
      }

      if fallbacks.contains(ColorFallbackKind::RGB) {
        res.push(FilterList::Filters(
          filters
            .iter()
            .map(|filter| filter.get_fallback(ColorFallbackKind::RGB))
            .collect(),
        ));
      }

      if fallbacks.contains(ColorFallbackKind::P3) {
        res.push(FilterList::Filters(
          filters
            .iter()
            .map(|filter| filter.get_fallback(ColorFallbackKind::P3))
            .collect(),
        ));
      }

      if fallbacks.contains(ColorFallbackKind::LAB) {
        for filter in filters.iter_mut() {
          *filter = filter.get_fallback(ColorFallbackKind::LAB);
        }
      }
    }

    res
  }
}<|MERGE_RESOLUTION|>--- conflicted
+++ resolved
@@ -209,19 +209,14 @@
 }
 
 /// A [`drop-shadow()`](https://drafts.fxtf.org/filter-effects-1/#funcdef-filter-drop-shadow) filter function.
-<<<<<<< HEAD
-#[derive(Debug, Clone, PartialEq, Visit)]
+#[derive(Debug, Clone, PartialEq)]
+#[cfg_attr(feature = "visitor", derive(Visit))]
 #[cfg_attr(
   feature = "serde",
   derive(serde::Serialize, serde::Deserialize),
   serde(rename_all = "camelCase")
 )]
 #[cfg_attr(feature = "jsonschema", derive(schemars::JsonSchema))]
-=======
-#[derive(Debug, Clone, PartialEq)]
-#[cfg_attr(feature = "visitor", derive(Visit))]
-#[cfg_attr(feature = "serde", derive(serde::Serialize, serde::Deserialize))]
->>>>>>> 560b784e
 pub struct DropShadow {
   /// The color of the drop shadow.
   pub color: CssColor,
