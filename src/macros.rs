macro_rules! enum_property {
  (
    $(#[$outer:meta])*
    $vis:vis enum $name:ident {
      $(
        $(#[$meta: meta])*
        $x: ident,
      )+
    }
  ) => {
    $(#[$outer])*
    #[derive(Debug, Clone, Copy, PartialEq)]
    #[cfg_attr(feature = "visitor", derive(Visit))]
    #[cfg_attr(feature = "serde", derive(serde::Serialize, serde::Deserialize), serde(rename_all = "lowercase"))]
    #[cfg_attr(feature = "jsonschema", derive(schemars::JsonSchema))]
    $vis enum $name {
      $(
        $(#[$meta])*
        $x,
      )+
    }

    impl<'i> Parse<'i> for $name {
      fn parse<'t>(input: &mut Parser<'i, 't>) -> Result<Self, ParseError<'i, ParserError<'i>>> {
        let location = input.current_source_location();
        let ident = input.expect_ident()?;
        match &ident[..] {
          $(
            s if s.eq_ignore_ascii_case(stringify!($x)) => Ok($name::$x),
          )+
          _ => Err(location.new_unexpected_token_error(
            cssparser::Token::Ident(ident.clone())
          ))
        }
      }

      fn parse_string(input: &'i str) -> Result<Self, ParseError<'i, ParserError<'i>>> {
        match input {
          $(
            s if s.eq_ignore_ascii_case(stringify!($x)) => Ok($name::$x),
          )+
          _ => return Err(ParseError {
            kind: ParseErrorKind::Basic(BasicParseErrorKind::UnexpectedToken(cssparser::Token::Ident(input.into()))),
            location: cssparser::SourceLocation { line: 0, column: 1 }
          })
        }
      }
    }

    impl $name {
      /// Returns a string representation of the value.
      pub fn as_str(&self) -> &str {
        use $name::*;
        match self {
          $(
            $x => const_str::convert_ascii_case!(lower, stringify!($x)),
          )+
        }
      }
    }

    impl ToCss for $name {
      fn to_css<W>(&self, dest: &mut Printer<W>) -> Result<(), PrinterError> where W: std::fmt::Write {
        dest.write_str(self.as_str())
      }
    }
  };
  (
    $(#[$outer:meta])*
    $vis:vis enum $name:ident {
      $(
        $(#[$meta: meta])*
        $str: literal: $id: ident,
      )+
    }
  ) => {
    $(#[$outer])*
    #[derive(Debug, Clone, Copy, PartialEq)] #[cfg_attr(feature = "visitor", derive(Visit))]
    #[cfg_attr(feature = "serde", derive(serde::Serialize, serde::Deserialize))]
    #[cfg_attr(feature = "jsonschema", derive(schemars::JsonSchema))]
    $vis enum $name {
      $(
        $(#[$meta])*
        #[cfg_attr(feature = "serde", serde(rename = $str))]
        $id,
      )+
    }

    impl<'i> Parse<'i> for $name {
      fn parse<'t>(input: &mut Parser<'i, 't>) -> Result<Self, ParseError<'i, ParserError<'i>>> {
        let location = input.current_source_location();
        let ident = input.expect_ident()?;
        match &ident[..] {
          $(
            s if s.eq_ignore_ascii_case($str) => Ok($name::$id),
          )+
          _ => Err(location.new_unexpected_token_error(
            cssparser::Token::Ident(ident.clone())
          ))
        }
      }

      fn parse_string(input: &'i str) -> Result<Self, ParseError<'i, ParserError<'i>>> {
        match input {
          $(
            s if s.eq_ignore_ascii_case($str) => Ok($name::$id),
          )+
          _ => return Err(ParseError {
            kind: ParseErrorKind::Basic(BasicParseErrorKind::UnexpectedToken(cssparser::Token::Ident(input.into()))),
            location: cssparser::SourceLocation { line: 0, column: 1 }
          })
        }
      }
    }

    impl $name {
      /// Returns a string representation of the value.
      pub fn as_str(&self) -> &str {
        use $name::*;
        match self {
          $(
            $id => $str,
          )+
        }
      }
    }

    impl ToCss for $name {
      fn to_css<W>(&self, dest: &mut Printer<W>) -> Result<(), PrinterError> where W: std::fmt::Write {
        dest.write_str(self.as_str())
      }
    }
  };
}

pub(crate) use enum_property;

macro_rules! shorthand_property {
  (
    $(#[$outer:meta])*
    $vis:vis struct $name: ident$(<$l: lifetime>)? {
      $(#[$first_meta: meta])*
      $first_key: ident: $first_prop: ident($first_type: ty $(, $first_vp: ty)?),
      $(
        $(#[$meta: meta])*
        $key: ident: $prop: ident($type: ty $(, $vp: ty)?),
      )*
    }
  ) => {
    define_shorthand! {
      $(#[$outer])*
      pub struct $name$(<$l>)? {
        $(#[$first_meta])*
        $first_key: $first_prop($first_type $($first_vp)?),
        $(
          $(#[$meta])*
          $key: $prop($type $($vp)?),
        )*
      }
    }

    impl<'i> Parse<'i> for $name$(<$l>)? {
      fn parse<'t>(input: &mut Parser<'i, 't>) -> Result<Self, ParseError<'i, ParserError<'i>>> {
        let mut $first_key = None;
        $(
          let mut $key = None;
        )*

        macro_rules! parse_one {
          ($k: ident, $t: ty) => {
            if $k.is_none() {
              if let Ok(val) = input.try_parse(<$t>::parse) {
                $k = Some(val);
                continue
              }
            }
          };
        }

        loop {
          parse_one!($first_key, $first_type);
          $(
            parse_one!($key, $type);
          )*
          break
        }

        Ok($name {
          $first_key: $first_key.unwrap_or_default(),
          $(
            $key: $key.unwrap_or_default(),
          )*
        })
      }
    }

    impl$(<$l>)? ToCss for $name$(<$l>)? {
      fn to_css<W>(&self, dest: &mut Printer<W>) -> Result<(), PrinterError> where W: std::fmt::Write {
        let mut needs_space = false;
        macro_rules! print_one {
          ($k: ident, $t: ty) => {
            if self.$k != <$t>::default() {
              if needs_space {
                dest.write_char(' ')?;
              }
              self.$k.to_css(dest)?;
              needs_space = true;
            }
          };
        }

        print_one!($first_key, $first_type);
        $(
          print_one!($key, $type);
        )*
        if !needs_space {
          self.$first_key.to_css(dest)?;
        }
        Ok(())
      }
    }
  };
}

pub(crate) use shorthand_property;

macro_rules! shorthand_handler {
  (
    $name: ident -> $shorthand: ident$(<$l: lifetime>)? $(fallbacks: $shorthand_fallback: literal)?
    { $( $key: ident: $prop: ident($type: ty $(, fallback: $fallback: literal)? $(, image: $image: literal)?), )+ }
  ) => {
    #[derive(Default)]
    pub(crate) struct $name$(<$l>)? {
      #[allow(dead_code)]
      targets: Option<Browsers>,
      $(
        pub $key: Option<$type>,
      )*
      has_any: bool
    }

    impl$(<$l>)? $name$(<$l>)? {
      #[allow(dead_code)]
      pub fn new(targets: Option<Browsers>) -> Self {
        Self {
          targets,
          ..Self::default()
        }
      }
    }

    impl<'i> PropertyHandler<'i> for $name$(<$l>)? {
      fn handle_property(&mut self, property: &Property<'i>, dest: &mut DeclarationList<'i>, context: &mut PropertyHandlerContext<'i, '_>) -> bool {
        match property {
          $(
            Property::$prop(val) => {
              $(
                if $image && val.should_preserve_fallback(&self.$key, self.targets) {
                  self.finalize(dest, context);
                }
              )?
              self.$key = Some(val.clone());
              self.has_any = true;
            },
          )+
          Property::$shorthand(val) => {
            $(
              $(
                if $image && val.$key.should_preserve_fallback(&self.$key, self.targets) {
                  self.finalize(dest, context);
                }
              )?

              self.$key = Some(val.$key.clone());
            )+
            self.has_any = true;
          }
          Property::Unparsed(val) if matches!(val.property_id, $( PropertyId::$prop | )+ PropertyId::$shorthand) => {
            self.finalize(dest, context);

            let mut unparsed = val.clone();
            context.add_unparsed_fallbacks(&mut unparsed);
            dest.push(Property::Unparsed(unparsed));
          }
          _ => return false
        }

        true
      }

      fn finalize(&mut self, dest: &mut DeclarationList<'i>, _: &mut PropertyHandlerContext<'i, '_>) {
        if !self.has_any {
          return
        }

        self.has_any = false;

        $(
          let $key = std::mem::take(&mut self.$key);
        )+

        if $( $key.is_some() && )* true {
          #[allow(unused_mut)]
          let mut shorthand = $shorthand {
            $(
              $key: $key.unwrap(),
            )+
          };

          $(
            if $shorthand_fallback {
              if let Some(targets) = self.targets {
                let fallbacks = shorthand.get_fallbacks(targets);
                for fallback in fallbacks {
                  dest.push(Property::$shorthand(fallback));
                }
              }
            }
          )?

          dest.push(Property::$shorthand(shorthand))
        } else {
          $(
            #[allow(unused_mut)]
            if let Some(mut val) = $key {
              $(
                if $fallback {
                  if let Some(targets) = self.targets {
                    let fallbacks = val.get_fallbacks(targets);
                    for fallback in fallbacks {
                      dest.push(Property::$prop(fallback));
                    }
                  }
                }
              )?

              dest.push(Property::$prop(val))
            }
          )+
        }
      }
    }
  };
}

pub(crate) use shorthand_handler;

macro_rules! define_shorthand {
  (
    $(#[$outer:meta])*
    $vis:vis struct $name: ident$(<$l: lifetime>)?$(($prefix: ty))? {
      $(
        $(#[$meta: meta])*
        $key: ident: $prop: ident($type: ty $(, $vp: ty)?),
      )+
    }
  ) => {
    $(#[$outer])*
<<<<<<< HEAD
    #[derive(Debug, Clone, PartialEq, Visit)]
    #[cfg_attr(feature = "serde", derive(serde::Serialize, serde::Deserialize), serde(rename_all = "camelCase"))]
    #[cfg_attr(feature = "jsonschema", derive(schemars::JsonSchema))]
=======
    #[derive(Debug, Clone, PartialEq)]
    #[cfg_attr(feature = "visitor", derive(Visit))]
    #[cfg_attr(feature = "serde", derive(serde::Serialize, serde::Deserialize))]
>>>>>>> 560b784e
    pub struct $name$(<$l>)? {
      $(
        $(#[$meta])*
        pub $key: $type,
      )+
    }

    crate::macros::impl_shorthand! {
      $name($name$(<$l>)? $(, $prefix)?) {
        $(
          $key: [ $prop$(($vp))?, ],
        )+
      }
    }
  };
}

pub(crate) use define_shorthand;

macro_rules! impl_shorthand {
  (
    $name: ident($t: ty $(, $prefix: ty)?) {
      $(
        $key: ident: [ $( $prop: ident$(($vp: ty))? $(,)?)+ ],
      )+
    }

    $(
      fn is_valid($v: ident) {
        $($body: tt)+
      }
    )?
  ) => {
    #[allow(unused_macros)]
    macro_rules! vp_name {
      ($x: ty, $n: ident) => {
        $n
      };
      ($x: ty, $n: expr) => {
        $n
      };
    }

    impl<'i> Shorthand<'i> for $t {
      #[allow(unused_variables)]
      fn from_longhands(decls: &DeclarationBlock<'i>, vendor_prefix: crate::vendor_prefix::VendorPrefix) -> Option<(Self, bool)> {
        $(
          $(
            #[allow(non_snake_case)]
            let mut $prop = None;
          )+
        )+

        let mut count = 0;
        let mut important_count = 0;
        for (property, important) in decls.iter() {
          match property {
            $(
              $(
                Property::$prop(val $(, vp_name!($vp, p))?) => {
                  $(
                    if *vp_name!($vp, p) != vendor_prefix {
                      return None
                    }
                  )?

                  $prop = Some(val.clone());
                  count += 1;
                  if important {
                    important_count += 1;
                  }
                }
              )+
            )+
            Property::$name(val $(, vp_name!($prefix, p))?) => {
              $(
                if *vp_name!($prefix, p) != vendor_prefix {
                  return None
                }
              )?

              $(
                $(
                  $prop = Some(val.$key.clone());
                  count += 1;
                  if important {
                    important_count += 1;
                  }
                )+
              )+
            }
            _ => {
              $(
                $(
                  if let Some(Property::$prop(longhand $(, vp_name!($vp, _p))?)) = property.longhand(&PropertyId::$prop$((vp_name!($vp, vendor_prefix)))?) {
                    $prop = Some(longhand);
                    count += 1;
                    if important {
                      important_count += 1;
                    }
                  }
                )+
              )+
            }
          }
        }

        // !important flags must match to produce a shorthand.
        if important_count > 0 && important_count != count {
          return None
        }

        if $($($prop.is_some() &&)+)+ true {
          // All properties in the group must have a matching value to produce a shorthand.
          $(
            let mut $key = None;
            $(
              if $key == None {
                $key = $prop;
              } else if $key != $prop {
                return None
              }
            )+
          )+

          let value = $name {
            $(
              $key: $key.unwrap(),
            )+
          };

          $(
            #[inline]
            fn is_valid($v: &$name) -> bool {
              $($body)+
            }

            if !is_valid(&value) {
              return None
            }
          )?

          return Some((value, important_count > 0));
        }

        None
      }

      #[allow(unused_variables)]
      fn longhands(vendor_prefix: crate::vendor_prefix::VendorPrefix) -> Vec<PropertyId<'static>> {
        vec![$($(PropertyId::$prop$((vp_name!($vp, vendor_prefix)))?, )+)+]
      }

      fn longhand(&self, property_id: &PropertyId) -> Option<Property<'i>> {
        match property_id {
          $(
            $(
              PropertyId::$prop$((vp_name!($vp, p)))? => {
                Some(Property::$prop(self.$key.clone() $(, *vp_name!($vp, p))?))
              }
            )+
          )+
          _ => None
        }
      }

      fn set_longhand(&mut self, property: &Property<'i>) -> Result<(), ()> {
        macro_rules! count {
          ($p: ident) => {
            1
          }
        }

        $(
          #[allow(non_upper_case_globals)]
          const $key: u8 = 0 $( + count!($prop))+;
        )+

        match property {
          $(
            $(
              Property::$prop(val $(, vp_name!($vp, _p))?) => {
                // If more than one longhand maps to this key, bail.
                if $key > 1 {
                  return Err(())
                }
                self.$key = val.clone();
                return Ok(())
              }
            )+
          )+
          _ => {}
        }
        Err(())
      }
    }
  }
}

pub(crate) use impl_shorthand;

macro_rules! define_list_shorthand {
  (
    $(#[$outer:meta])*
    $vis:vis struct $name: ident$(<$l: lifetime>)?$(($prefix: ty))? {
      $(
        $(#[$meta: meta])*
        $key: ident: $prop: ident($type: ty $(, $vp: ty)?),
      )+
    }
  ) => {
    $(#[$outer])*
<<<<<<< HEAD
    #[derive(Debug, Clone, PartialEq, Visit)]
    #[cfg_attr(feature = "serde", derive(serde::Serialize, serde::Deserialize), serde(rename_all = "camelCase"))]
    #[cfg_attr(feature = "jsonschema", derive(schemars::JsonSchema))]
=======
    #[derive(Debug, Clone, PartialEq)]
    #[cfg_attr(feature = "visitor", derive(Visit))]
    #[cfg_attr(feature = "serde", derive(serde::Serialize, serde::Deserialize))]
>>>>>>> 560b784e
    pub struct $name$(<$l>)? {
      $(
        $(#[$meta])*
        pub $key: $type,
      )+
    }

    #[allow(unused_macros)]
    macro_rules! vp_name {
      ($x: ty, $n: ident) => {
        $n
      };
      ($x: ty, $n: expr) => {
        $n
      };
    }

    impl<'i> Shorthand<'i> for SmallVec<[$name$(<$l>)?; 1]> {
      #[allow(unused_variables)]
      fn from_longhands(decls: &DeclarationBlock<'i>, vendor_prefix: crate::vendor_prefix::VendorPrefix) -> Option<(Self, bool)> {
        $(
          let mut $key = None;
        )+

        let mut count = 0;
        let mut important_count = 0;
        let mut length = None;
        for (property, important) in decls.iter() {
          let mut len = 0;
          match property {
            $(
              Property::$prop(val $(, vp_name!($vp, p))?) => {
                $(
                  if *vp_name!($vp, p) != vendor_prefix {
                    return None
                  }
                )?

                $key = Some(val.clone());
                len = val.len();
                count += 1;
                if important {
                  important_count += 1;
                }
              }
            )+
            Property::$name(val $(, vp_name!($prefix, p))?) => {
              $(
                if *vp_name!($prefix, p) != vendor_prefix {
                  return None
                }
              )?
              $(
                $key = Some(val.iter().map(|b| b.$key.clone()).collect());
              )+
              len = val.len();
              count += 1;
              if important {
                important_count += 1;
              }
            }
            _ => {
              $(
                if let Some(Property::$prop(longhand $(, vp_name!($vp, _p))?)) = property.longhand(&PropertyId::$prop$((vp_name!($vp, vendor_prefix)))?) {
                  len = longhand.len();
                  $key = Some(longhand);
                  count += 1;
                  if important {
                    important_count += 1;
                  }
                }
              )+
            }
          }

          // Lengths must be equal.
          if length.is_none() {
            length = Some(len);
          } else if length.unwrap() != len {
            return None
          }
        }

        // !important flags must match to produce a shorthand.
        if important_count > 0 && important_count != count {
          return None
        }

        if $($key.is_some() &&)+ true {
          let values = izip!(
            $(
              $key.unwrap().drain(..),
            )+
          ).map(|($($key,)+)| {
            $name {
              $(
                $key,
              )+
            }
          }).collect();
          return Some((values, important_count > 0))
        }

        None
      }

      #[allow(unused_variables)]
      fn longhands(vendor_prefix: crate::vendor_prefix::VendorPrefix) -> Vec<PropertyId<'static>> {
        vec![$(PropertyId::$prop$((vp_name!($vp, vendor_prefix)))?, )+]
      }

      fn longhand(&self, property_id: &PropertyId) -> Option<Property<'i>> {
        match property_id {
          $(
            PropertyId::$prop$((vp_name!($vp, p)))? => {
              Some(Property::$prop(self.iter().map(|v| v.$key.clone()).collect() $(, *vp_name!($vp, p))?))
            }
          )+
          _ => None
        }
      }

      fn set_longhand(&mut self, property: &Property<'i>) -> Result<(), ()> {
        match property {
          $(
            Property::$prop(val $(, vp_name!($vp, _p))?) => {
              if val.len() != self.len() {
                return Err(())
              }

              for (i, item) in self.iter_mut().enumerate() {
                item.$key = val[i].clone();
              }
              return Ok(())
            }
          )+
          _ => {}
        }
        Err(())
      }
    }
  };
}

pub(crate) use define_list_shorthand;

macro_rules! rect_shorthand {
  (
    $(#[$meta: meta])*
    $vis:vis struct $name: ident<$t: ty> {
      $top: ident,
      $right: ident,
      $bottom: ident,
      $left: ident
    }
  ) => {
    define_shorthand! {
      $(#[$meta])*
      pub struct $name {
        /// The top value.
        top: $top($t),
        /// The right value.
        right: $right($t),
        /// The bottom value.
        bottom: $bottom($t),
        /// The left value.
        left: $left($t),
      }
    }

    impl<'i> Parse<'i> for $name {
      fn parse<'t>(input: &mut Parser<'i, 't>) -> Result<Self, ParseError<'i, ParserError<'i>>> {
        let rect = Rect::parse(input)?;
        Ok(Self {
          top: rect.0,
          right: rect.1,
          bottom: rect.2,
          left: rect.3,
        })
      }
    }

    impl ToCss for $name {
      fn to_css<W>(&self, dest: &mut Printer<W>) -> Result<(), PrinterError>
      where
        W: std::fmt::Write,
      {
        Rect::new(&self.top, &self.right, &self.bottom, &self.left).to_css(dest)
      }
    }
  };
}

pub(crate) use rect_shorthand;

macro_rules! size_shorthand {
  (
    $(#[$outer:meta])*
    $vis:vis struct $name: ident<$t: ty> {
      $(#[$a_meta: meta])*
      $a_key: ident: $a_prop: ident,
      $(#[$b_meta: meta])*
      $b_key: ident: $b_prop: ident,
    }
  ) => {
    define_shorthand! {
      $(#[$outer])*
      $vis struct $name {
        $(#[$a_meta])*
        $a_key: $a_prop($t),
        $(#[$b_meta])*
        $b_key: $b_prop($t),
      }
    }

    impl<'i> Parse<'i> for $name {
      fn parse<'t>(input: &mut Parser<'i, 't>) -> Result<Self, ParseError<'i, ParserError<'i>>> {
        let size = Size2D::parse(input)?;
        Ok(Self {
          $a_key: size.0,
          $b_key: size.1,
        })
      }
    }

    impl ToCss for $name {
      fn to_css<W>(&self, dest: &mut Printer<W>) -> Result<(), PrinterError>
      where
        W: std::fmt::Write,
      {
        Size2D(&self.$a_key, &self.$b_key).to_css(dest)
      }
    }
  };
}

pub(crate) use size_shorthand;<|MERGE_RESOLUTION|>--- conflicted
+++ resolved
@@ -356,15 +356,10 @@
     }
   ) => {
     $(#[$outer])*
-<<<<<<< HEAD
-    #[derive(Debug, Clone, PartialEq, Visit)]
+    #[derive(Debug, Clone, PartialEq)]
+    #[cfg_attr(feature = "visitor", derive(Visit))]
     #[cfg_attr(feature = "serde", derive(serde::Serialize, serde::Deserialize), serde(rename_all = "camelCase"))]
     #[cfg_attr(feature = "jsonschema", derive(schemars::JsonSchema))]
-=======
-    #[derive(Debug, Clone, PartialEq)]
-    #[cfg_attr(feature = "visitor", derive(Visit))]
-    #[cfg_attr(feature = "serde", derive(serde::Serialize, serde::Deserialize))]
->>>>>>> 560b784e
     pub struct $name$(<$l>)? {
       $(
         $(#[$meta])*
@@ -577,15 +572,10 @@
     }
   ) => {
     $(#[$outer])*
-<<<<<<< HEAD
-    #[derive(Debug, Clone, PartialEq, Visit)]
+    #[derive(Debug, Clone, PartialEq)]
+    #[cfg_attr(feature = "visitor", derive(Visit))]
     #[cfg_attr(feature = "serde", derive(serde::Serialize, serde::Deserialize), serde(rename_all = "camelCase"))]
     #[cfg_attr(feature = "jsonschema", derive(schemars::JsonSchema))]
-=======
-    #[derive(Debug, Clone, PartialEq)]
-    #[cfg_attr(feature = "visitor", derive(Visit))]
-    #[cfg_attr(feature = "serde", derive(serde::Serialize, serde::Deserialize))]
->>>>>>> 560b784e
     pub struct $name$(<$l>)? {
       $(
         $(#[$meta])*
