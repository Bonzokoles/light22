--- conflicted
+++ resolved
@@ -11,19 +11,13 @@
 /// Note that only the `url-prefix()` function with no arguments is supported, and only the `-moz` prefix
 /// is allowed since Firefox was the only browser that ever implemented this rule.
 #[derive(Debug, PartialEq, Clone)]
-<<<<<<< HEAD
+#[cfg_attr(feature = "serde", derive(serde::Serialize, serde::Deserialize))]
 pub struct MozDocumentRule<'i, T> {
-  pub rules: CssRuleList<'i, T>,
-  pub loc: Location
-=======
-#[cfg_attr(feature = "serde", derive(serde::Serialize, serde::Deserialize))]
-pub struct MozDocumentRule<'i> {
   /// Nested rules within the `@-moz-document` rule.
   #[cfg_attr(feature = "serde", serde(borrow))]
-  pub rules: CssRuleList<'i>,
+  pub rules: CssRuleList<'i, T>,
   /// The location of the rule in the source file.
   pub loc: Location,
->>>>>>> 6dc3ca07
 }
 
 impl<'i, T> MozDocumentRule<'i, T> {
@@ -32,16 +26,11 @@
   }
 }
 
-<<<<<<< HEAD
-impl<'i, T: cssparser::ToCss> ToCss for MozDocumentRule<'i, T> {
-  fn to_css<W>(&self, dest: &mut Printer<W>) -> Result<(), PrinterError> where W: std::fmt::Write {
-=======
-impl<'i> ToCss for MozDocumentRule<'i> {
+impl<'i, T: ToCss> ToCss for MozDocumentRule<'i, T> {
   fn to_css<W>(&self, dest: &mut Printer<W>) -> Result<(), PrinterError>
   where
     W: std::fmt::Write,
   {
->>>>>>> 6dc3ca07
     dest.add_mapping(self.loc);
     dest.write_str("@-moz-document url-prefix()")?;
     dest.whitespace()?;
