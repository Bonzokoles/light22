use cssparser::*;
use crate::traits::ToCss;
use crate::printer::Printer;
use crate::error::PrinterError;

#[derive(Debug, PartialEq, Clone)]
<<<<<<< HEAD
pub struct NamespaceRule {
  pub prefix: Option<String>,
  pub url: String,
=======
pub struct NamespaceRule<'i> {
  pub prefix: Option<CowRcStr<'i>>,
  pub url: CowRcStr<'i>,
>>>>>>> 1e89b39c
  pub loc: SourceLocation
}

impl<'i> ToCss for NamespaceRule<'i> {
  fn to_css<W>(&self, dest: &mut Printer<W>) -> Result<(), PrinterError> where W: std::fmt::Write {
    dest.add_mapping(self.loc);
    dest.write_str("@namespace ")?;
    if let Some(prefix) = &self.prefix {
      serialize_identifier(&prefix, dest)?;
      dest.write_char(' ')?;
    }

    serialize_string(&self.url, dest)?;
    dest.write_char(';')
  }
}<|MERGE_RESOLUTION|>--- conflicted
+++ resolved
@@ -4,15 +4,9 @@
 use crate::error::PrinterError;
 
 #[derive(Debug, PartialEq, Clone)]
-<<<<<<< HEAD
-pub struct NamespaceRule {
-  pub prefix: Option<String>,
-  pub url: String,
-=======
 pub struct NamespaceRule<'i> {
   pub prefix: Option<CowRcStr<'i>>,
   pub url: CowRcStr<'i>,
->>>>>>> 1e89b39c
   pub loc: SourceLocation
 }
 
