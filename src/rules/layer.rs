--- conflicted
+++ resolved
@@ -102,28 +102,18 @@
 
 /// A [@layer block](https://drafts.csswg.org/css-cascade-5/#layer-block) rule.
 #[derive(Debug, Clone, PartialEq)]
-<<<<<<< HEAD
+#[cfg_attr(feature = "serde", derive(serde::Serialize, serde::Deserialize))]
 pub struct LayerBlockRule<'i, T> {
-  pub name: Option<LayerName<'i>>,
-  pub rules: CssRuleList<'i, T>,
-  pub loc: Location
-}
-
-impl<'i, T: cssparser::ToCss> ToCss for LayerBlockRule<'i, T> {
-  fn to_css<W>(&self, dest: &mut Printer<W>) -> Result<(), PrinterError> where W: std::fmt::Write {
-=======
-#[cfg_attr(feature = "serde", derive(serde::Serialize, serde::Deserialize))]
-pub struct LayerBlockRule<'i> {
   /// The name of the layer to declare, or `None` to declare an anonymous layer.
   #[cfg_attr(feature = "serde", serde(borrow))]
   pub name: Option<LayerName<'i>>,
   /// The rules within the `@layer` rule.
-  pub rules: CssRuleList<'i>,
+  pub rules: CssRuleList<'i, T>,
   /// The location of the rule in the source file.
   pub loc: Location,
 }
 
-impl<'i> LayerBlockRule<'i> {
+impl<'i, T> LayerBlockRule<'i, T> {
   pub(crate) fn minify(
     &mut self,
     context: &mut MinifyContext<'_, 'i>,
@@ -135,12 +125,11 @@
   }
 }
 
-impl<'i> ToCss for LayerBlockRule<'i> {
+impl<'i, T: ToCss> ToCss for LayerBlockRule<'i, T> {
   fn to_css<W>(&self, dest: &mut Printer<W>) -> Result<(), PrinterError>
   where
     W: std::fmt::Write,
   {
->>>>>>> 6dc3ca07
     dest.add_mapping(self.loc);
     dest.write_str("@layer")?;
     if let Some(name) = &self.name {
