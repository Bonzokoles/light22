--- conflicted
+++ resolved
@@ -50,11 +50,8 @@
 pub mod nesting;
 pub mod page;
 pub mod property;
-<<<<<<< HEAD
+pub mod scope;
 pub mod starting_style;
-=======
-pub mod scope;
->>>>>>> 1fee64f0
 pub mod style;
 pub mod supports;
 pub mod unknown;
@@ -92,12 +89,9 @@
 use namespace::NamespaceRule;
 use nesting::NestingRule;
 use page::PageRule;
-<<<<<<< HEAD
+use scope::ScopeRule;
 use smallvec::{smallvec, SmallVec};
 use starting_style::StartingStyleRule;
-=======
-use scope::ScopeRule;
->>>>>>> 1fee64f0
 use std::collections::{HashMap, HashSet};
 use std::hash::{BuildHasherDefault, Hasher};
 use style::StyleRule;
@@ -174,13 +168,10 @@
   Property(PropertyRule<'i>),
   /// A `@container` rule.
   Container(ContainerRule<'i, R>),
-<<<<<<< HEAD
+  /// A `@scope` rule.
+  Scope(ScopeRule<'i, R>),
   /// A `@starting-style` rule.
   StartingStyle(StartingStyleRule<'i, R>),
-=======
-  /// A `@scope` rule.
-  Scope(ScopeRule<'i, R>),
->>>>>>> 1fee64f0
   /// A placeholder for a rule that was removed.
   Ignored,
   /// An unknown at-rule.
@@ -317,15 +308,13 @@
         let rule = ContainerRule::deserialize(deserializer)?;
         Ok(CssRule::Container(rule))
       }
-<<<<<<< HEAD
+      "scope" => {
+        let rule = ScopeRule::deserialize(deserializer)?;
+        Ok(CssRule::Scope(rule))
+      }
       "starting-style" => {
         let rule = StartingStyleRule::deserialize(deserializer)?;
         Ok(CssRule::StartingStyle(rule))
-=======
-      "scope" => {
-        let rule = ScopeRule::deserialize(deserializer)?;
-        Ok(CssRule::Scope(rule))
->>>>>>> 1fee64f0
       }
       "ignored" => Ok(CssRule::Ignored),
       "unknown" => {
