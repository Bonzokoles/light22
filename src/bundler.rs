--- conflicted
+++ resolved
@@ -1,11 +1,3 @@
-<<<<<<< HEAD
-use cssparser::AtRuleParser;
-use parcel_sourcemap::SourceMap;
-use crate::{rules::{Location, layer::{LayerBlockRule, LayerName}}, error::ErrorLocation};
-use std::{fs, path::{Path, PathBuf}, sync::Mutex, collections::HashSet};
-use rayon::prelude::*;
-use dashmap::DashMap;
-=======
 //! CSS bundling.
 //!
 //! A [Bundler](Bundler) can be used to combine a CSS file and all of its dependencies
@@ -31,7 +23,6 @@
 //! let stylesheet = bundler.bundle(Path::new("style.css")).unwrap();
 //! ```
 
->>>>>>> 6dc3ca07
 use crate::{
   error::ErrorLocation,
   properties::{
@@ -43,7 +34,7 @@
     layer::{LayerBlockRule, LayerName},
     Location,
   },
-  values::ident::DashedIdentReference,
+  values::ident::DashedIdentReference, traits::ToCss,
 };
 use crate::{
   error::{Error, ParserError},
@@ -56,6 +47,7 @@
   },
   stylesheet::{ParserOptions, StyleSheet},
 };
+use cssparser::AtRuleParser;
 use dashmap::DashMap;
 use parcel_sourcemap::SourceMap;
 use rayon::prelude::*;
@@ -67,33 +59,18 @@
   sync::Mutex,
 };
 
-<<<<<<< HEAD
-pub struct Bundler<'a, 's, P, T, R> {
+/// A Bundler combines a CSS file and all imported dependencies together into
+/// a single merged style sheet.
+pub struct Bundler<'a, 'o, 's, P, T: AtRuleParser<'a>> {
   source_map: Option<Mutex<&'s mut SourceMap>>,
   fs: &'a P,
   source_indexes: DashMap<PathBuf, u32>,
-  stylesheets: Mutex<Vec<BundleStyleSheet<'a, T, R>>>,
-  options: ParserOptions<T>
+  stylesheets: Mutex<Vec<BundleStyleSheet<'a, 'o, T>>>,
+  options: ParserOptions<'o, 'a, T>,
 }
 
-#[derive(Debug)]
-struct BundleStyleSheet<'i, T, R> {
-  stylesheet: Option<StyleSheet<'i, T, R>>,
-=======
-/// A Bundler combines a CSS file and all imported dependencies together into
-/// a single merged style sheet.
-pub struct Bundler<'a, 'o, 's, P> {
-  source_map: Option<Mutex<&'s mut SourceMap>>,
-  fs: &'a P,
-  source_indexes: DashMap<PathBuf, u32>,
-  stylesheets: Mutex<Vec<BundleStyleSheet<'a, 'o>>>,
-  options: ParserOptions<'o, 'a>,
-}
-
-#[derive(Debug)]
-struct BundleStyleSheet<'i, 'o> {
-  stylesheet: Option<StyleSheet<'i, 'o>>,
->>>>>>> 6dc3ca07
+struct BundleStyleSheet<'i, 'o, T: AtRuleParser<'i>> {
+  stylesheet: Option<StyleSheet<'i, 'o, T>>,
   dependencies: Vec<u32>,
   css_modules_deps: Vec<u32>,
   parent_source_index: u32,
@@ -202,13 +179,6 @@
   }
 }
 
-<<<<<<< HEAD
-impl<'a, 's, P: SourceProvider, T: AtRuleParser<'a> + Clone + Sync + Send> Bundler<'a, 's, P, T, T::AtRule>
-where
-  T::AtRule: Sync + Send + cssparser::ToCss
-{
-  pub fn new(fs: &'a P, source_map: Option<&'s mut SourceMap>, options: ParserOptions<T>) -> Self {
-=======
 impl<'i, T: std::error::Error> BundleErrorKind<'i, T> {
   #[deprecated(note = "use `BundleErrorKind::to_string()` or `std::fmt::Display` instead")]
   #[allow(missing_docs)]
@@ -217,12 +187,14 @@
   }
 }
 
-impl<'a, 'o, 's, P: SourceProvider> Bundler<'a, 'o, 's, P> {
+impl<'a, 'o, 's, P: SourceProvider, T: AtRuleParser<'a> + Clone + Sync + Send> Bundler<'a, 'o, 's, P, T>
+where
+   T::AtRule: Sync + Send + ToCss
+{
   /// Creates a new Bundler using the given source provider.
   /// If a source map is given, the content of each source file included in the bundle will
   /// be added accordingly.
-  pub fn new(fs: &'a P, source_map: Option<&'s mut SourceMap>, options: ParserOptions<'o, 'a>) -> Self {
->>>>>>> 6dc3ca07
+  pub fn new(fs: &'a P, source_map: Option<&'s mut SourceMap>, options: ParserOptions<'o, 'a, T>) -> Self {
     Bundler {
       source_map: source_map.map(Mutex::new),
       fs,
@@ -232,15 +204,11 @@
     }
   }
 
-<<<<<<< HEAD
-  pub fn bundle<'e>(&mut self, entry: &'e Path) -> Result<StyleSheet<'a, T, T::AtRule>, Error<BundleErrorKind<'a>>> {
-=======
   /// Bundles the given entry file and all dependencies into a single style sheet.
   pub fn bundle<'e>(
     &mut self,
     entry: &'e Path,
-  ) -> Result<StyleSheet<'a, 'o>, Error<BundleErrorKind<'a, P::Error>>> {
->>>>>>> 6dc3ca07
+  ) -> Result<StyleSheet<'a, 'o, T>, Error<BundleErrorKind<'a, P::Error>>> {
     // Phase 1: load and parse all files. This is done in parallel.
     self.load_file(
       &entry,
@@ -579,11 +547,7 @@
   fn order(&mut self) {
     process(self.stylesheets.get_mut().unwrap(), 0, &mut HashSet::new());
 
-<<<<<<< HEAD
-    fn process<'a, T: AtRuleParser<'a>>(stylesheets: &mut Vec<BundleStyleSheet<'a, T, T::AtRule>>, source_index: u32, visited: &mut HashSet<u32>) {
-=======
-    fn process(stylesheets: &mut Vec<BundleStyleSheet>, source_index: u32, visited: &mut HashSet<u32>) {
->>>>>>> 6dc3ca07
+    fn process<'i, T: AtRuleParser<'i>>(stylesheets: &mut Vec<BundleStyleSheet<'i, '_, T>>, source_index: u32, visited: &mut HashSet<u32>) {
       if visited.contains(&source_index) {
         return;
       }
@@ -619,25 +583,14 @@
     }
   }
 
-<<<<<<< HEAD
   fn inline(&mut self, dest: &mut Vec<CssRule<'a, T::AtRule>>) {
-    process(
-      self.stylesheets.get_mut().unwrap(),
-      0,
-      dest
-    );
-
-    fn process<'a, T: AtRuleParser<'a>>(stylesheets: &mut Vec<BundleStyleSheet<'a, T, T::AtRule>>, source_index: u32, dest: &mut Vec<CssRule<'a, T::AtRule>>) {
-=======
-  fn inline(&mut self, dest: &mut Vec<CssRule<'a>>) {
     process(self.stylesheets.get_mut().unwrap(), 0, dest);
 
-    fn process<'a>(
-      stylesheets: &mut Vec<BundleStyleSheet<'a, '_>>,
+    fn process<'a, T: AtRuleParser<'a>>(
+      stylesheets: &mut Vec<BundleStyleSheet<'a, '_, T>>,
       source_index: u32,
-      dest: &mut Vec<CssRule<'a>>,
+      dest: &mut Vec<CssRule<'a, T::AtRule>>,
     ) {
->>>>>>> 6dc3ca07
       let stylesheet = &mut stylesheets[source_index as usize];
       let mut rules = std::mem::take(&mut stylesheet.stylesheet.as_mut().unwrap().rules.0);
 
