//! Error types.

use crate::properties::custom::Token;
use crate::rules::Location;
use crate::values::string::CowArcStr;
use cssparser::{BasicParseErrorKind, ParseError, ParseErrorKind};
use parcel_selectors::parser::SelectorParseErrorKind;
#[cfg(any(feature = "serde", feature = "nodejs"))]
use serde::Serialize;
use std::fmt;

/// An error with a source location.
<<<<<<< HEAD
#[derive(Debug, PartialEq, Clone, Serialize)]
#[cfg_attr(feature = "serde", derive(serde::Deserialize))]
#[cfg_attr(feature = "jsonschema", derive(schemars::JsonSchema))]
=======
#[derive(Debug, PartialEq, Clone)]
#[cfg_attr(any(feature = "serde", feature = "nodejs"), derive(serde::Serialize))]
#[cfg_attr(any(feature = "serde"), derive(serde::Deserialize))]
>>>>>>> 560b784e
pub struct Error<T> {
  /// The type of error that occurred.
  pub kind: T,
  /// The location where the error occurred.
  pub loc: Option<ErrorLocation>,
}

impl<T: fmt::Display> fmt::Display for Error<T> {
  fn fmt(&self, f: &mut fmt::Formatter<'_>) -> fmt::Result {
    self.kind.fmt(f)?;
    if let Some(loc) = &self.loc {
      write!(f, " at {}", loc)?;
    }
    Ok(())
  }
}

impl<T: fmt::Display + fmt::Debug> std::error::Error for Error<T> {}

/// A line and column location within a source file.
<<<<<<< HEAD
#[derive(Debug, PartialEq, Clone, Serialize)]
#[cfg_attr(feature = "serde", derive(serde::Deserialize))]
#[cfg_attr(feature = "jsonschema", derive(schemars::JsonSchema))]
=======
#[derive(Debug, PartialEq, Clone)]
#[cfg_attr(any(feature = "serde", feature = "nodejs"), derive(serde::Serialize))]
#[cfg_attr(any(feature = "serde"), derive(serde::Deserialize))]
>>>>>>> 560b784e
pub struct ErrorLocation {
  /// The filename in which the error occurred.
  pub filename: String,
  /// The line number, starting from 0.
  pub line: u32,
  /// The column number, starting from 1.
  pub column: u32,
}

impl ErrorLocation {
  /// Create a new error location from a source location and filename.
  pub fn new(loc: Location, filename: String) -> Self {
    ErrorLocation {
      filename,
      line: loc.line,
      column: loc.column,
    }
  }
}

impl fmt::Display for ErrorLocation {
  fn fmt(&self, f: &mut fmt::Formatter<'_>) -> fmt::Result {
    write!(f, "{}:{}:{}", self.filename, self.line, self.column)
  }
}

/// A parser error.
#[derive(Debug, PartialEq, Clone)]
#[cfg_attr(any(feature = "serde", feature = "nodejs"), derive(Serialize))]
#[cfg_attr(any(feature = "serde", feature = "nodejs"), serde(tag = "type", content = "value"))]
pub enum ParserError<'i> {
  /// An at rule body was invalid.
  AtRuleBodyInvalid,
  /// An unknown or unsupported at rule was encountered.
  AtRuleInvalid(CowArcStr<'i>),
  /// Unexpectedly encountered the end of input data.
  EndOfInput,
  /// A declaration was invalid.
  InvalidDeclaration,
  /// A media query was invalid.
  InvalidMediaQuery,
  /// Invalid CSS nesting.
  InvalidNesting,
  /// The @nest rule is deprecated.
  DeprecatedNestRule,
  /// An invalid selector in an `@page` rule.
  InvalidPageSelector,
  /// An invalid value was encountered.
  InvalidValue,
  /// Invalid qualified rule.
  QualifiedRuleInvalid,
  /// A selector was invalid.
  SelectorError(SelectorError<'i>),
  /// An `@import` rule was encountered after any rule besides `@charset` or `@layer`.
  UnexpectedImportRule,
  /// A `@namespace` rule was encountered after any rules besides `@charset`, `@import`, or `@layer`.
  UnexpectedNamespaceRule,
  /// An unexpected token was encountered.
  UnexpectedToken(#[cfg_attr(any(feature = "serde", feature = "nodejs"), serde(skip))] Token<'i>),
  /// Maximum nesting depth was reached.
  MaximumNestingDepth,
}

impl<'i> fmt::Display for ParserError<'i> {
  fn fmt(&self, f: &mut fmt::Formatter<'_>) -> fmt::Result {
    use ParserError::*;
    match self {
      AtRuleBodyInvalid => write!(f, "Invalid @ rule body"),
      AtRuleInvalid(name) => write!(f, "Unknown at rule: @{}", name),
      EndOfInput => write!(f, "Unexpected end of input"),
      InvalidDeclaration => write!(f, "Invalid declaration"),
      InvalidMediaQuery => write!(f, "Invalid media query"),
      InvalidNesting => write!(f, "Invalid nesting"),
      DeprecatedNestRule => write!(f, "The @nest rule is deprecated"),
      InvalidPageSelector => write!(f, "Invalid page selector"),
      InvalidValue => write!(f, "Invalid value"),
      QualifiedRuleInvalid => write!(f, "Invalid qualified rule"),
      SelectorError(s) => s.fmt(f),
      UnexpectedImportRule => write!(
        f,
        "@import rules must precede all rules aside from @charset and @layer statements"
      ),
      UnexpectedNamespaceRule => write!(
        f,
        "@namespaces rules must precede all rules aside from @charset, @import, and @layer statements"
      ),
      UnexpectedToken(token) => write!(f, "Unexpected token {:?}", token),
      MaximumNestingDepth => write!(f, "Overflowed the maximum nesting depth"),
    }
  }
}

impl<'i> Error<ParserError<'i>> {
  /// Creates an error from a cssparser error.
  pub fn from(err: ParseError<'i, ParserError<'i>>, filename: String) -> Error<ParserError<'i>> {
    let kind = match err.kind {
      ParseErrorKind::Basic(b) => match &b {
        BasicParseErrorKind::UnexpectedToken(t) => ParserError::UnexpectedToken(t.into()),
        BasicParseErrorKind::EndOfInput => ParserError::EndOfInput,
        BasicParseErrorKind::AtRuleInvalid(a) => ParserError::AtRuleInvalid(a.into()),
        BasicParseErrorKind::AtRuleBodyInvalid => ParserError::AtRuleBodyInvalid,
        BasicParseErrorKind::QualifiedRuleInvalid => ParserError::QualifiedRuleInvalid,
      },
      ParseErrorKind::Custom(c) => c,
    };

    Error {
      kind,
      loc: Some(ErrorLocation {
        filename,
        line: err.location.line,
        column: err.location.column,
      }),
    }
  }
}

impl<'i> From<SelectorParseErrorKind<'i>> for ParserError<'i> {
  fn from(err: SelectorParseErrorKind<'i>) -> ParserError<'i> {
    ParserError::SelectorError(err.into())
  }
}

impl<'i> ParserError<'i> {
  #[deprecated(note = "use `ParserError::to_string()` or `fmt::Display` instead")]
  #[allow(missing_docs)]
  pub fn reason(&self) -> String {
    self.to_string()
  }
}

/// A selector parsing error.
#[derive(Debug, PartialEq, Clone)]
#[cfg_attr(any(feature = "serde", feature = "nodejs"), derive(Serialize))]
#[cfg_attr(any(feature = "serde", feature = "nodejs"), serde(tag = "type", content = "value"))]
pub enum SelectorError<'i> {
  /// An unexpected token was found in an attribute selector.
  BadValueInAttr(#[cfg_attr(any(feature = "serde", feature = "nodejs"), serde(skip))] Token<'i>),
  /// An unexpected token was found in a class selector.
  ClassNeedsIdent(#[cfg_attr(any(feature = "serde", feature = "nodejs"), serde(skip))] Token<'i>),
  /// A dangling combinator was found.
  DanglingCombinator,
  /// An empty selector.
  EmptySelector,
  /// A `|` was expected in an attribute selector.
  ExpectedBarInAttr(#[cfg_attr(any(feature = "serde", feature = "nodejs"), serde(skip))] Token<'i>),
  /// A namespace was expected.
  ExpectedNamespace(CowArcStr<'i>),
  /// An unexpected token was encountered in a namespace.
  ExplicitNamespaceUnexpectedToken(#[cfg_attr(any(feature = "serde", feature = "nodejs"), serde(skip))] Token<'i>),
  /// An invalid pseudo class was encountered after a pseudo element.
  InvalidPseudoClassAfterPseudoElement,
  /// An invalid pseudo class was encountered after a `-webkit-scrollbar` pseudo element.
  InvalidPseudoClassAfterWebKitScrollbar,
  /// A `-webkit-scrollbar` state was encountered before a `-webkit-scrollbar` pseudo element.
  InvalidPseudoClassBeforeWebKitScrollbar,
  /// Invalid qualified name in attribute selector.
  InvalidQualNameInAttr(#[cfg_attr(any(feature = "serde", feature = "nodejs"), serde(skip))] Token<'i>),
  /// The current token is not allowed in this state.
  InvalidState,
  /// The selector is required to have the `&` nesting selector at the start.
  MissingNestingPrefix,
  /// The selector is missing a `&` nesting selector.
  MissingNestingSelector,
  /// No qualified name in attribute selector.
  NoQualifiedNameInAttributeSelector(#[cfg_attr(any(feature = "serde", feature = "nodejs"), serde(skip))] Token<'i>),
  /// An Invalid token was encountered in a pseudo element.
  PseudoElementExpectedIdent(#[cfg_attr(any(feature = "serde", feature = "nodejs"), serde(skip))] Token<'i>),
  /// An unexpected identifier was encountered.
  UnexpectedIdent(CowArcStr<'i>),
  /// An unexpected token was encountered inside an attribute selector.
  UnexpectedTokenInAttributeSelector(#[cfg_attr(any(feature = "serde", feature = "nodejs"), serde(skip))] Token<'i>),
  /// An unsupported pseudo class or pseudo element was encountered.
  UnsupportedPseudoClassOrElement(CowArcStr<'i>),
}

impl<'i> fmt::Display for SelectorError<'i> {
  fn fmt(&self, f: &mut fmt::Formatter<'_>) -> fmt::Result {
    use SelectorError::*;
    match self {
      InvalidState => write!(f, "Invalid state"),
      BadValueInAttr(token) => write!(f, "Invalid value in attribute selector: {:?}", token),
      ClassNeedsIdent(token) => write!(f, "Expected identifier in class selector, got {:?}", token),
      DanglingCombinator => write!(f, "Invalid dangling combinator in selector"),
      EmptySelector => write!(f, "Invalid empty selector"),
      ExpectedBarInAttr(name) => write!(f, "Expected | in attribute, got {:?}", name),
      ExpectedNamespace(name) => write!(f, "Expected namespace: {}", name),
      ExplicitNamespaceUnexpectedToken(token) => write!(f, "Unexpected token in namespace selector: {:?}", token),
      InvalidPseudoClassAfterPseudoElement => write!(f, "Invalid pseudo class after pseudo element, only user action pseudo classes (e.g. :hover, :active) are allowed"),
      InvalidPseudoClassAfterWebKitScrollbar => write!(f, "Invalid pseudo class after ::-webkit-scrollbar pseudo element"),
      InvalidPseudoClassBeforeWebKitScrollbar => write!(f, "Pseudo class must be prefixed by a ::-webkit-scrollbar pseudo element"),
      InvalidQualNameInAttr(token) => write!(f, "Invalid qualified name in attribute selector: {:?}", token),
      MissingNestingPrefix => write!(f, "A nested rule must start with a nesting selector (&) as prefix of each selector, or start with @nest"),
      MissingNestingSelector => write!(f, "A nesting selector (&) is required in each selector of a @nest rule"),
      NoQualifiedNameInAttributeSelector(token) => write!(f, "No qualified name in attribute selector: {:?}.", token),
      PseudoElementExpectedIdent(token) => write!(f, "Invalid token in pseudo element: {:?}", token),
      UnexpectedIdent(name) => write!(f, "Unexpected identifier: {}", name),
      UnexpectedTokenInAttributeSelector(token) => write!(f, "Unexpected token in attribute selector: {:?}", token),
      UnsupportedPseudoClassOrElement(name) => write!(f, "Unsupported pseudo class or element: {}", name),
    }
  }
}

impl<'i> From<SelectorParseErrorKind<'i>> for SelectorError<'i> {
  fn from(err: SelectorParseErrorKind<'i>) -> Self {
    match &err {
      SelectorParseErrorKind::NoQualifiedNameInAttributeSelector(t) => {
        SelectorError::NoQualifiedNameInAttributeSelector(t.into())
      }
      SelectorParseErrorKind::EmptySelector => SelectorError::EmptySelector,
      SelectorParseErrorKind::DanglingCombinator => SelectorError::DanglingCombinator,
      SelectorParseErrorKind::InvalidPseudoClassBeforeWebKitScrollbar => {
        SelectorError::InvalidPseudoClassBeforeWebKitScrollbar
      }
      SelectorParseErrorKind::InvalidPseudoClassAfterWebKitScrollbar => {
        SelectorError::InvalidPseudoClassAfterWebKitScrollbar
      }
      SelectorParseErrorKind::InvalidPseudoClassAfterPseudoElement => {
        SelectorError::InvalidPseudoClassAfterPseudoElement
      }
      SelectorParseErrorKind::InvalidState => SelectorError::InvalidState,
      SelectorParseErrorKind::MissingNestingSelector => SelectorError::MissingNestingSelector,
      SelectorParseErrorKind::MissingNestingPrefix => SelectorError::MissingNestingPrefix,
      SelectorParseErrorKind::UnexpectedTokenInAttributeSelector(t) => {
        SelectorError::UnexpectedTokenInAttributeSelector(t.into())
      }
      SelectorParseErrorKind::PseudoElementExpectedIdent(t) => SelectorError::PseudoElementExpectedIdent(t.into()),
      SelectorParseErrorKind::UnsupportedPseudoClassOrElement(t) => {
        SelectorError::UnsupportedPseudoClassOrElement(t.into())
      }
      SelectorParseErrorKind::UnexpectedIdent(t) => SelectorError::UnexpectedIdent(t.into()),
      SelectorParseErrorKind::ExpectedNamespace(t) => SelectorError::ExpectedNamespace(t.into()),
      SelectorParseErrorKind::ExpectedBarInAttr(t) => SelectorError::ExpectedBarInAttr(t.into()),
      SelectorParseErrorKind::BadValueInAttr(t) => SelectorError::BadValueInAttr(t.into()),
      SelectorParseErrorKind::InvalidQualNameInAttr(t) => SelectorError::InvalidQualNameInAttr(t.into()),
      SelectorParseErrorKind::ExplicitNamespaceUnexpectedToken(t) => {
        SelectorError::ExplicitNamespaceUnexpectedToken(t.into())
      }
      SelectorParseErrorKind::ClassNeedsIdent(t) => SelectorError::ClassNeedsIdent(t.into()),
    }
  }
}

#[derive(Debug, PartialEq)]
pub(crate) struct ErrorWithLocation<T> {
  pub kind: T,
  pub loc: Location,
}

impl<T: fmt::Display> fmt::Display for ErrorWithLocation<T> {
  fn fmt(&self, f: &mut fmt::Formatter<'_>) -> fmt::Result {
    self.kind.fmt(f)
  }
}

impl<T: fmt::Display + fmt::Debug> std::error::Error for ErrorWithLocation<T> {}

pub(crate) type MinifyError = ErrorWithLocation<MinifyErrorKind>;

/// A transformation error.
#[derive(Debug, PartialEq)]
#[cfg_attr(any(feature = "serde", feature = "nodejs"), derive(Serialize))]
#[cfg_attr(any(feature = "serde", feature = "nodejs"), serde(tag = "type"))]
pub enum MinifyErrorKind {
  /// A circular `@custom-media` rule was detected.
  CircularCustomMedia {
    /// The name of the `@custom-media` rule that was referenced circularly.
    name: String,
  },
  /// Attempted to reference a custom media rule that doesn't exist.
  CustomMediaNotDefined {
    /// The name of the `@custom-media` rule that was not defined.
    name: String,
  },
  /// Boolean logic with media types in @custom-media rules is not supported.
  UnsupportedCustomMediaBooleanLogic {
    /// The source location of the `@custom-media` rule with unsupported boolean logic.
    custom_media_loc: Location,
  },
}

impl fmt::Display for MinifyErrorKind {
  fn fmt(&self, f: &mut fmt::Formatter) -> fmt::Result {
    use MinifyErrorKind::*;
    match self {
      CircularCustomMedia { name } => write!(f, "Circular custom media query {} detected", name),
      CustomMediaNotDefined { name } => write!(f, "Custom media query {} is not defined", name),
      UnsupportedCustomMediaBooleanLogic { .. } => write!(
        f,
        "Boolean logic with media types in @custom-media rules is not supported by Lightning CSS"
      ),
    }
  }
}

impl MinifyErrorKind {
  #[deprecated(note = "use `MinifyErrorKind::to_string()` or `fmt::Display` instead")]
  #[allow(missing_docs)]
  pub fn reason(&self) -> String {
    self.to_string()
  }
}

/// A printer error.
pub type PrinterError = Error<PrinterErrorKind>;

/// A printer error type.
#[derive(Debug, PartialEq)]
#[cfg_attr(any(feature = "serde", feature = "nodejs"), derive(Serialize))]
#[cfg_attr(any(feature = "serde", feature = "nodejs"), serde(tag = "type"))]
pub enum PrinterErrorKind {
  /// An ambiguous relative `url()` was encountered in a custom property declaration.
  AmbiguousUrlInCustomProperty {
    /// The ambiguous URL.
    url: String,
  },
  /// A [std::fmt::Error](std::fmt::Error) was encountered in the underlying destination.
  FmtError,
  /// The CSS modules `composes` property cannot be used within nested rules.
  InvalidComposesNesting,
  /// The CSS modules `composes` property cannot be used with a simple class selector.
  InvalidComposesSelector,
  /// The CSS modules pattern must end with `[local]` for use in CSS grid.
  InvalidCssModulesPatternInGrid,
}

impl From<fmt::Error> for PrinterError {
  fn from(_: fmt::Error) -> PrinterError {
    PrinterError {
      kind: PrinterErrorKind::FmtError,
      loc: None,
    }
  }
}

impl fmt::Display for PrinterErrorKind {
  fn fmt(&self, f: &mut fmt::Formatter) -> fmt::Result {
    use PrinterErrorKind::*;
    match self {
      AmbiguousUrlInCustomProperty { url } => write!(f, "Ambiguous url('{}') in custom property. Relative paths are resolved from the location the var() is used, not where the custom property is defined. Use an absolute URL instead", url),
      FmtError => write!(f, "Printer error"),
      InvalidComposesNesting => write!(f, "The `composes` property cannot be used within nested rules"),
      InvalidComposesSelector => write!(f, "The `composes` property cannot be used with a simple class selector"),
      InvalidCssModulesPatternInGrid => write!(f, "The CSS modules `pattern` config must end with `[local]` for use in CSS grid line names."),
    }
  }
}

impl PrinterErrorKind {
  #[deprecated(note = "use `PrinterErrorKind::to_string()` or `fmt::Display` instead")]
  #[allow(missing_docs)]
  pub fn reason(&self) -> String {
    self.to_string()
  }
}<|MERGE_RESOLUTION|>--- conflicted
+++ resolved
@@ -10,15 +10,10 @@
 use std::fmt;
 
 /// An error with a source location.
-<<<<<<< HEAD
-#[derive(Debug, PartialEq, Clone, Serialize)]
-#[cfg_attr(feature = "serde", derive(serde::Deserialize))]
-#[cfg_attr(feature = "jsonschema", derive(schemars::JsonSchema))]
-=======
 #[derive(Debug, PartialEq, Clone)]
 #[cfg_attr(any(feature = "serde", feature = "nodejs"), derive(serde::Serialize))]
 #[cfg_attr(any(feature = "serde"), derive(serde::Deserialize))]
->>>>>>> 560b784e
+#[cfg_attr(feature = "jsonschema", derive(schemars::JsonSchema))]
 pub struct Error<T> {
   /// The type of error that occurred.
   pub kind: T,
@@ -39,15 +34,10 @@
 impl<T: fmt::Display + fmt::Debug> std::error::Error for Error<T> {}
 
 /// A line and column location within a source file.
-<<<<<<< HEAD
-#[derive(Debug, PartialEq, Clone, Serialize)]
-#[cfg_attr(feature = "serde", derive(serde::Deserialize))]
-#[cfg_attr(feature = "jsonschema", derive(schemars::JsonSchema))]
-=======
 #[derive(Debug, PartialEq, Clone)]
 #[cfg_attr(any(feature = "serde", feature = "nodejs"), derive(serde::Serialize))]
 #[cfg_attr(any(feature = "serde"), derive(serde::Deserialize))]
->>>>>>> 560b784e
+#[cfg_attr(feature = "jsonschema", derive(schemars::JsonSchema))]
 pub struct ErrorLocation {
   /// The filename in which the error occurred.
   pub filename: String,
@@ -213,13 +203,17 @@
   /// The selector is missing a `&` nesting selector.
   MissingNestingSelector,
   /// No qualified name in attribute selector.
-  NoQualifiedNameInAttributeSelector(#[cfg_attr(any(feature = "serde", feature = "nodejs"), serde(skip))] Token<'i>),
+  NoQualifiedNameInAttributeSelector(
+    #[cfg_attr(any(feature = "serde", feature = "nodejs"), serde(skip))] Token<'i>,
+  ),
   /// An Invalid token was encountered in a pseudo element.
   PseudoElementExpectedIdent(#[cfg_attr(any(feature = "serde", feature = "nodejs"), serde(skip))] Token<'i>),
   /// An unexpected identifier was encountered.
   UnexpectedIdent(CowArcStr<'i>),
   /// An unexpected token was encountered inside an attribute selector.
-  UnexpectedTokenInAttributeSelector(#[cfg_attr(any(feature = "serde", feature = "nodejs"), serde(skip))] Token<'i>),
+  UnexpectedTokenInAttributeSelector(
+    #[cfg_attr(any(feature = "serde", feature = "nodejs"), serde(skip))] Token<'i>,
+  ),
   /// An unsupported pseudo class or pseudo element was encountered.
   UnsupportedPseudoClassOrElement(CowArcStr<'i>),
 }
